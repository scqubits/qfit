--- conflicted
+++ resolved
@@ -11,10 +11,7 @@
 
 from typing import Dict, List, Tuple, Union, Optional
 
-<<<<<<< HEAD
-=======
 SLIDER_RANGE = 100
->>>>>>> 4abeca8d
 
 class LabeledSlider(QWidget):
     """
