from PySide6.QtWidgets import (
    QSlider,
    QLineEdit,
    QLabel,
    QWidget,
    QGridLayout,
    QVBoxLayout,
    QHBoxLayout,
    QGroupBox,
)
from PySide6.QtCore import Qt

from typing import Dict, List, Tuple, Union, Optional

SLIDER_RANGE = 100


class LabeledSlider(QWidget):
    """
    A widget that contains a slider as well as its name and value as QLineEdit.

    When user are using either the slider or the value box, functions can be set
    to achieve that the other one will be updated accordingly. Endless call loops will
    be avoided if using the provided methods.

    Parameters
    ----------
    label_text : str
        The name of the slider, will be displayed as a QLabel.
    label_value_position : str
        The position of the label and the value box.
        - 'left_right': label, slider, value
        - 'right_left': slider, label, value
        - 'both_bottom': slider, (line break), label, value
        - 'value_left': slider, value
        - 'value_right': value, slider
    auto_connect : bool
        If True, the slider and the value box will be connected in a simplest way: box displays
        the raw value of the slider.
    parent : QWidget
        The parent widget.
    """

    user_is_sliding = False
    user_is_typing = False

    def __init__(
        self,
        label_text: str = "Slider",
        label_value_position: str = "left_right",
        auto_connect: bool = False,
        parent: Optional[QWidget] = None,
    ):
        super().__init__(parent)

        # initialize the widgets
        self.label = QLabel(label_text)
        self.slider = QSlider(Qt.Horizontal, self)
        self.slider.setMinimum(1)
        self.slider.setMaximum(SLIDER_RANGE)
        self.slider.setSingleStep(1)
        self.value = QLineEdit("0", self)
        self.value.setMaximumWidth(50)

        # initialize the layout
        self.sliderLayout = QGridLayout(self)

        # insert the widgets into the layout
        self._insertWidgets(label_value_position)

        # connect the widgets
        self.slider.sliderPressed.connect(self.sliderPressed)
        self.slider.sliderReleased.connect(self.sliderReleased)
        self.value.textChanged.connect(self.boxTextChanged)
        self.value.editingFinished.connect(self.editingFinished)

        # connect the slider and the value box in a simplest way
        if auto_connect:
            self._naiveConnection()

    def _insertWidgets(self, label_value_position):
        """add the widgets to the layout according to the label_value_position"""
        with_label = label_value_position in ["left_right", "right_left", "both_bottom"]

        if label_value_position == "left_right":
            slider_position = (0, 1)
            label_position = (0, 0)
            value_position = (0, 2)
        elif label_value_position == "right_left":
            slider_position = (0, 1)
            label_position = (0, 2)
            value_position = (0, 0)
        elif label_value_position == "both_bottom":
            slider_position = (0, 0, 1, 2)
            label_position = (1, 0)
            value_position = (1, 1)
        elif label_value_position == "value_left":
            slider_position = (0, 1)
            label_position = None
            value_position = (0, 0)
        elif label_value_position == "value_right":
            slider_position = (0, 0)
            label_position = None
            value_position = (0, 1)
        else:
            raise ValueError(f"Unknown label_value_position: {label_value_position}")

        if with_label:
            self.sliderLayout.addWidget(self.slider, *slider_position)
        self.sliderLayout.addWidget(self.label, *label_position)
        self.sliderLayout.addWidget(self.value, *value_position)

    def _naiveConnection(self):
        """
        The simplest way to connect the slider and the value box.
        """

        def updateValue():
            self.value.setText(str(self.slider.value()))

        def updateSlider():
            self.slider.setValue(int(self.value.text()))

        self.sliderValueChangedConnect(updateValue)
        self.valueTextChangeConnect(updateSlider)

    def sliderPressed(self):
        self.user_is_sliding = True

    def sliderReleased(self):
        self.user_is_sliding = False

    def boxTextChanged(self):
        if not self.user_is_sliding:
            self.user_is_typing = True
        else:
            self.user_is_typing = False

    def editingFinished(self):
        self.user_is_typing = False

    def sliderValueChangedConnect(self, func):
        """
        Both user and (potentially) box value change will emit the slider.valueChanged
        signal. This function will react to the signal only when the user is sliding
        (not typing). It will also avoid endless call loops.
        """

        def func_wrapper(*args, **kwargs):
            # when user is sliding
            if self.user_is_sliding and not self.user_is_typing:
                func(*args, **kwargs)
            # when user just clicked the slider and change the value
            elif not self.user_is_sliding and not self.user_is_typing:
                self.user_is_sliding = True
                func(*args, **kwargs)
                self.user_is_sliding = False

        self.slider.valueChanged.connect(func_wrapper)

    def valueTextChangeConnect(self, func):
        """
        Both user and (potentially) slider value change will emit the value.textChanged
        signal. This function will react to the signal only when the user is typing
        (not sliding). It will also avoid endless call loops.
        """

        def func_wrapper(*args, **kwargs):
            if self.user_is_typing and not self.user_is_sliding:
                func(*args, **kwargs)

        self.value.textChanged.connect(func_wrapper)

    def editingFinishedConnect(self, func):
        """
        Emit the signal when the user is done typing / sliding.
        """

        # remove the last connection, which is always self.editingFinished
        self.value.editingFinished.disconnect(self.editingFinished)

        # connect
        self.value.editingFinished.connect(func)
        self.slider.sliderReleased.connect(func)

        # put the self.editingFinished back
        self.value.editingFinished.connect(self.editingFinished)

    def setBoxValue(self, str_value: str):
        self.user_is_typing = True
        self.user_is_sliding = False
        self.value.setText(str_value)
        self.user_is_typing = False
        self.user_is_sliding = False


class GroupedSliders(QWidget):
    """
    A class that contains multiple LabeledSlider widgets. The sliders will be displayed
    in a grid layout.
    """

    def __init__(
        self, slider_names, columns=2, label_value_position="left_right", parent=None
    ):
        super().__init__(parent)

        self.gridLayout = QGridLayout(self)
        self.sliders = {}
        self.columns = columns
        self.label_value_position = label_value_position

        self.createSliders(slider_names)

    def keys(self):
        return self.sliders.keys()

    def values(self):
        return self.sliders.values()

    def items(self):
        return self.sliders.items()

    def __getitem__(self, key) -> LabeledSlider:
        return self.sliders[key]

    def createSliders(self, slider_names):
        # Clear existing sliders
        self.clearLayout()

        for idx, name in enumerate(slider_names):
            slider = LabeledSlider(
                label_text=name, label_value_position=self.label_value_position
            )
            self.sliders[name] = slider
            self.gridLayout.addWidget(slider, idx // self.columns, idx % self.columns)

    def clearLayout(self):
        for i in reversed(range(self.gridLayout.count())):
            self.gridLayout.itemAt(i).widget().setParent(None)
        self.sliders.clear()


class FoldableWidget(QGroupBox):
    """
    A widget that contains a title and a content widget. The content widget will be
    hidden when the widget is not checked.
    """

    def __init__(self, title="Foldable", content_widget=None, parent=None):
        super().__init__(parent)

        self.setTitle(title)
        self.setCheckable(True)

        self.boxLayout = QVBoxLayout(self)
        self.content_widget = (
            content_widget if content_widget else QLabel("No Content", self)
        )
        self.boxLayout.addWidget(self.content_widget)

        self.setChecked(False)
        self.toggleContent(self.isChecked())
        self.toggled.connect(self.toggleContent)

    def toggleContent(self, checked):
        self.content_widget.setVisible(checked)

    def setConentWidget(self, content_widget):
        # remove
        self.boxLayout.removeWidget(self.content_widget)

        # add
        self.content_widget = content_widget
        self.boxLayout.addWidget(self.content_widget)


class GroupedSliderSet(QWidget):
    """
    Represent a set of grouped sliders. Each group will be displayed in a FoldableWidget.
    """

    def __init__(self, columns=2, label_value_position="left_right", parent=None):
        super().__init__(parent)

        self.columns = columns
        self.labelValuePosition = label_value_position

        self.sliderSetLayout = QVBoxLayout(self)
        self.sliderGroups: Dict[str, GroupedSliders] = {}

    def keys(self):
<<<<<<< HEAD
        return self.slider_groups.keys()

    def values(self):
        return self.slider_groups.values()

    def items(self):
        return self.slider_groups.items()

    def __getitem__(self, key):
        return self.slider_groups[key]

=======
        return self.sliderGroups.keys()
    
    def values(self):
        return self.sliderGroups.values()
    
    def items(self):
        return self.sliderGroups.items()
    
    def __getitem__(self, key):
        return self.sliderGroups[key]
    
>>>>>>> 97df76e9
    def addGroupedSliders(
        self,
        set_name: str,
        slider_names: List[str],
    ):
        # store the sliders
<<<<<<< HEAD
        self.slider_groups[set_name] = GroupedSliders(
            slider_names,
            columns=self.columns,
=======
        self.sliderGroups[set_name] = GroupedSliders(
            slider_names, 
            columns=self.columns, 
>>>>>>> 97df76e9
            label_value_position=self.labelValuePosition,
        )

        # add the sliders to the layout
<<<<<<< HEAD
        self.sliderSetLayout.addWidget(
            FoldableWidget(
                set_name,
                self.slider_groups[set_name],
            )
        )
=======
        self.sliderSetLayout.addWidget(FoldableWidget(
            set_name,
            self.sliderGroups[set_name],
        ))

    
class GroupedCheckBoxes(QWidget):
    def __init__(
        self, 
        slider_names, 
        columns=2, 
        parent=None
    ):
        super().__init__(parent)
        
        self.gridLayout = QGridLayout(self)
        self.checkBoxes = {}
        self.columns = columns

        self.createCheckBoxes(slider_names)

    def createCheckBoxes(self, slider_names):
        # Clear existing sliders
        self.clearLayout()

        for idx, name in enumerate(slider_names):
            checkBox = QCheckBox(name, self)
            self.checkBoxes[name] = checkBox

            label_box = QWidget(self)
            label_box_layout = QHBoxLayout(label_box)
            label_box_layout.addWidget(QLabel(name))
            label_box_layout.addWidget(checkBox)

            self.gridLayout.addWidget(label_box, idx // self.columns, idx % self.columns)

    def clearLayout(self):
        for i in reversed(range(self.gridLayout.count())): 
            self.gridLayout.itemAt(i).widget().setParent(None)
        self.checkBoxes.clear()

    def keys(self):
        return self.checkBoxes.keys()
    
    def values(self):
        return self.checkBoxes.values()
    
    def items(self):
        return self.checkBoxes.items()
    
    def __getitem__(self, key):
        return self.checkBoxes[key]
    
class GroupedCheckBoxSet(QWidget):
    """
    Represent a set of grouped sliders. Each group will be displayed in a FoldableWidget.
    """
    def __init__(
        self, 
        columns=2, 
        parent=None
    ):
        super().__init__(parent)

        self.checkBoxSetParent = parent
        self.columns = columns

        self.checkBoxSetLayout = QVBoxLayout(self)
        self.checkBoxGroups: Dict[str, GroupedCheckBoxes] = {}

    def keys(self):
        return self.checkBoxGroups.keys()
    
    def values(self):
        return self.checkBoxGroups.values()
    
    def items(self):
        return self.checkBoxGroups.items()
    
    def __getitem__(self, key):
        return self.checkBoxGroups[key]
    
    def addGroupedCheckBoxes(
        self, 
        set_name: str, 
        slider_names: List[str], 
    ):
        # store the sliders
        self.checkBoxGroups[set_name] = GroupedCheckBoxes(
            slider_names, 
            columns=self.columns, 
            parent=self.checkBoxSetParent,
        )

        # add the sliders to the layout
        self.checkBoxSetLayout.addWidget(FoldableWidget(
            set_name,
            self.checkBoxGroups[set_name],
        ))
>>>>>>> 97df76e9
<|MERGE_RESOLUTION|>--- conflicted
+++ resolved
@@ -290,19 +290,6 @@
         self.sliderGroups: Dict[str, GroupedSliders] = {}
 
     def keys(self):
-<<<<<<< HEAD
-        return self.slider_groups.keys()
-
-    def values(self):
-        return self.slider_groups.values()
-
-    def items(self):
-        return self.slider_groups.items()
-
-    def __getitem__(self, key):
-        return self.slider_groups[key]
-
-=======
         return self.sliderGroups.keys()
     
     def values(self):
@@ -314,34 +301,19 @@
     def __getitem__(self, key):
         return self.sliderGroups[key]
     
->>>>>>> 97df76e9
     def addGroupedSliders(
         self,
         set_name: str,
         slider_names: List[str],
     ):
         # store the sliders
-<<<<<<< HEAD
-        self.slider_groups[set_name] = GroupedSliders(
-            slider_names,
-            columns=self.columns,
-=======
         self.sliderGroups[set_name] = GroupedSliders(
             slider_names, 
             columns=self.columns, 
->>>>>>> 97df76e9
             label_value_position=self.labelValuePosition,
         )
 
         # add the sliders to the layout
-<<<<<<< HEAD
-        self.sliderSetLayout.addWidget(
-            FoldableWidget(
-                set_name,
-                self.slider_groups[set_name],
-            )
-        )
-=======
         self.sliderSetLayout.addWidget(FoldableWidget(
             set_name,
             self.sliderGroups[set_name],
@@ -440,5 +412,4 @@
         self.checkBoxSetLayout.addWidget(FoldableWidget(
             set_name,
             self.checkBoxGroups[set_name],
-        ))
->>>>>>> 97df76e9
+        ))