--- conflicted
+++ resolved
@@ -145,16 +145,12 @@
             # when user is sliding
             if self.user_is_sliding and not self.user_is_typing:
                 func(*args, **kwargs)
-<<<<<<< HEAD
-
-=======
             # when user just clicked the slider and change the value
             elif not self.user_is_sliding and not self.user_is_typing:
                 self.user_is_sliding = True
                 func(*args, **kwargs)
                 self.user_is_sliding = False
         
->>>>>>> 46ecd9e6
         self.slider.valueChanged.connect(func_wrapper)
 
     def valueTextChangeConnect(self, func):
