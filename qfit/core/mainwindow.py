--- conflicted
+++ resolved
@@ -57,15 +57,11 @@
 )
 from qfit.models.numerical_spectrum_data import SpectrumData
 from qfit.controllers.numerical_model import QuantumModel
-<<<<<<< HEAD
-from qfit.widgets.grouped_sliders import LabeledSlider, GroupedWidget, GroupedWidgetSet
-=======
 from qfit.widgets.grouped_sliders import (
     LabeledSlider,
     GroupedWidgetSet,
-    FittingParameterTableSet
+    FittingParameterTableSet,
 )
->>>>>>> 3bb4452e
 
 # fit
 from qfit.controllers.fit import NumericalFitting
@@ -175,7 +171,6 @@
             parameter_usage="fit",
             excluded_parameter_type=["ng", "flux", "cutoff", "truncated_dim", "l_osc"],
         )
-        
 
         self.fitTableInserts()
         self.fitTableConnects()
@@ -817,32 +812,20 @@
 
     def fitTableInserts(self):
         """
-        Insert a set of tables for the fitting parameters 
-        """
-
-<<<<<<< HEAD
-        self.fitCheckBoxeSet = GroupedWidgetSet(
-            QCheckBox,
-            columns=3,
-        )
-=======
+        Insert a set of tables for the fitting parameters
+        """
+
         # temporary solution: put the fitting widget in the prefit scroll area
         prefitScrollWidget = self.sliderSet.parent()
         prefitScrollLayout = prefitScrollWidget.layout()
->>>>>>> 3bb4452e
 
         self.fitTableSet = FittingParameterTableSet(prefitScrollWidget)
 
-<<<<<<< HEAD
-            self.fitCheckBoxeSet.addGroupedWidgets(
-                group_name,
-=======
         for key, para_dict in self.fitParameterSet.items():
             group_name = self.fitParameterSet.parentNameByObj[key]
 
             self.fitTableSet.addGroupedWidgets(
-                group_name, 
->>>>>>> 3bb4452e
+                group_name,
                 list(para_dict.keys()),
             )
 
@@ -875,15 +858,14 @@
                 )
 
                 # format the user's input
-                table.initialValue.editingFinished.connect(para.onInitValueEditingFinished)
+                table.initialValue.editingFinished.connect(
+                    para.onInitValueEditingFinished
+                )
                 table.minValue.editingFinished.connect(para.onMinEditingFinished)
                 table.maxValue.editingFinished.connect(para.onMaxEditingFinished)
 
-<<<<<<< HEAD
-=======
                 para.initialize()
 
->>>>>>> 3bb4452e
     def setUpQuantumModelConnects(self):
         """
         Set up the connects for the UI elements (except dynamically generated sliders)
