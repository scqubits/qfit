# mainwindow.py
#
# This file is part of qfit.
#
#    Copyright (c) 2020, Jens Koch
#    All rights reserved.
#
#    This source code is licensed under the BSD-style license found in the
#    LICENSE file in the root directory of this source tree.
############################################################################


import copy
import sys
from functools import partial
from typing import TYPE_CHECKING, Dict, Tuple, Union

import matplotlib as mpl
import matplotlib.cm as cm
import numpy as np

from scqubits.core.hilbert_space import HilbertSpace

from PySide6.QtCore import QPoint, QRect, QSize, Qt, Slot
from PySide6.QtGui import QColor, QMouseEvent, Qt
from PySide6.QtWidgets import (
    QLabel,
    QWidget,
    QVBoxLayout,
    QHBoxLayout,
    QGraphicsDropShadowEffect,
    QMessageBox,
    QPushButton,
    QStyle,
    QCheckBox,
)

import qfit.core.app_state as appstate
from qfit.models.calibration_data import CalibrationData
from qfit.widgets.calibration import CalibrationView
from qfit.core.app_state import State
from qfit.core.helpers import transposeEach
from qfit.models.extracted_data import ActiveExtractedData, AllExtractedData
from qfit.widgets.data_tagging import TagDataView
from qfit.io_utils.import_data import importFile
from qfit.io_utils.save_data import saveFile
from qfit.settings import color_dict
from qfit.ui_views.resizable_window import ResizableFramelessWindow
from qfit.ui_designer.ui_window import Ui_MainWindow
from qfit.widgets.menu import MenuWidget

# pre-fit
from qfit.models.quantum_model_parameters import (
    QuantumModelSliderParameter,
    QuantumModelParameterSet,
    QuantumModelFittingParameter,
)
from qfit.models.numerical_spectrum_data import SpectrumData
from qfit.controllers.numerical_model import QuantumModel
from qfit.widgets.grouped_sliders import (
    LabeledSlider,
    GroupedWidgetSet,
    FittingParameterTableSet,
)

# fit
from qfit.controllers.fit import NumericalFitting

# message
from qfit.models.status_result_data import Result

if TYPE_CHECKING:
    from qfit.widgets.calibration import CalibrationLineEdit
    from qfit.models.qfit_data import QfitData

MeasurementDataType = Tuple[Dict[str, np.ndarray], Dict[str, np.ndarray]]

mpl.rcParams["toolbar"] = "None"


class MainWindow(ResizableFramelessWindow):
    """Class for the main window of the app."""

    ui: Ui_MainWindow
    # ui_menu: Ui_MenuWidget

    measurementData: MeasurementDataType
    extractedData: "QfitData"
    activeDataset: ActiveExtractedData
    allDatasets: AllExtractedData
    tagDataView: TagDataView

    calibrationData: CalibrationData
    calibrationView: CalibrationView
    rawLineEdits: Dict[str, "CalibrationLineEdit"]
    mapLineEdits: Dict[str, "CalibrationLineEdit"]
    calibrationButtons: Dict[str, QPushButton]
    calibrationStates: Dict[str, State]

    axes: mpl.axes.Axes
    cidCanvas: int
    offset: Union[None, QPoint]

    def __init__(self, measurementData, hilbert_space, extractedData=None):
        ResizableFramelessWindow.__init__(self)
        self.disconnectCanvas = False  # used to temporarily switch off canvas updates

        self.ui = Ui_MainWindow()
        self.ui.setupUi(self)

        # fix visibility of collapsible panels
        self.ui.xyzDataGridFrame.setVisible(False)
        self.ui.calibrationQFrame.setVisible(False)
        self.ui.filterQFrame.setVisible(False)

        self.ui_menu = MenuWidget(parent=self)

        self.setShadows()

        self.uiPagesConnects()
        self.uiMenuConnects()

        self.setupUICalibration()
        self.calibrationData = CalibrationData()
        self.calibrationData.setCalibration(*self.calibrationView.calibrationPoints())

        self.matching_mode = False
        self.mousedat = None

        self.setupUIPlotOptions()

        self.measurementData = measurementData
        self.extractedData = extractedData
        self.dataSetupConnects()

        # prefit: controller, two models and their connection to view (sliders)
        self.sliderParameterSet = QuantumModelParameterSet()
        self.sweepParameterSet = QuantumModelParameterSet()
        self.spectrumData = SpectrumData()
        self.prefitResult = Result()
        self.quantumModel = QuantumModel(hilbert_space)
        self.quantumModel.addParametersToParameterSet(
            self.sliderParameterSet,
            parameter_usage="slider",
            excluded_parameter_type=["ng", "flux", "cutoff", "truncated_dim", "l_osc"],
        )
        self.quantumModel.addParametersToParameterSet(
            self.sweepParameterSet,
            parameter_usage="sweep",
            included_parameter_type=["ng", "flux"],
        )

        self.prefitSlidersInserts()

        # setup mpl canvas
        self.uiColorScaleConnects()
        self.uiCalibrationConnects()
        self.uiCanvasControlConnects()
        self.uiMplCanvasConnects()
        self.ui.mplFigureCanvas.selectOn()

        # prefit: connect the data model to the sliders, canvas, boxes etc. Should be done after
        # the canvas is set up.
        self.prefitSlidersConnects()
        self.setUpSpectrumPlotConnects()
        self.prefitSubsystemComboBoxLoads()
        self.setUpPrefitOptionsConnects()
        self.setUpPrefitRunConnects()

        self.setFocusPolicy(Qt.StrongFocus)
        self.offset = None

        # fit
        self.fitParameterSet = QuantumModelParameterSet()
        self.quantumModel.addParametersToParameterSet(
            self.fitParameterSet,
            parameter_usage="fit",
            excluded_parameter_type=["ng", "flux", "cutoff", "truncated_dim", "l_osc"],
        )

        # self.fitTableInserts()
        # self.fitTableConnects()

    def dataSetupConnects(self):
        self.measurementData.setupUICallbacks(
            self.dataCheckBoxCallbacks, self.plotRangeCallback
        )
        self.setupUIData()
        self.setupUIXYZComboBoxes()
        self.tagDataView = TagDataView(self.ui)
        self.uiDataConnects()
        self.uiDataOptionsConnects()
        self.uiDataControlConnects()
        self.uiXYZComboBoxesConnects()

        if self.extractedData is not None:
            self.allDatasets.dataNames = self.extractedData.datanames
            self.allDatasets.assocDataList = transposeEach(self.extractedData.datalist)
            self.allDatasets.assocTagList = self.extractedData.tag_data
            self.calibrationData.setCalibration(
                *self.extractedData.calibration_data.allCalibrationVecs()
            )

            self.calibrationView.setView(*self.calibrationData.allCalibrationVecs())
            self.activeDataset._data = self.allDatasets.currentAssocItem()
            self.tagDataView.setTag(self.allDatasets.currentTagItem())
            self.allDatasets.layoutChanged.emit()
            self.activeDataset.layoutChanged.emit()

    def mousePressEvent(self, event: QMouseEvent):
        if event.button() == Qt.LeftButton:
            self.offset = event.pos()
        else:
            super().mousePressEvent(event)

    def mouseMoveEvent(self, event: QMouseEvent):
        if self.offset is not None and event.buttons() == Qt.LeftButton:
            self.move(self.pos() + event.pos() - self.offset)
        else:
            super().mouseMoveEvent(event)

    def mouseReleaseEvent(self, event: QMouseEvent):
        self.offset = None
        super().mouseReleaseEvent(event)

    def setShadows(self):
        for button in [
            self.ui.newRowButton,
            self.ui.deleteRowButton,
            self.ui.clearAllButton,
            self.ui.calibrateX1Button,
            self.ui.calibrateX2Button,
            self.ui.calibrateY1Button,
            self.ui.calibrateY2Button,
        ]:
            eff = QGraphicsDropShadowEffect(button)
            eff.setOffset(2)
            eff.setBlurRadius(18.0)
            eff.setColor(QColor(0, 0, 0, 90))
            button.setGraphicsEffect(eff)

        for button in [
            self.ui.zoomViewButton,
            self.ui.resetViewButton,
            self.ui.panViewButton,
            self.ui.selectViewButton,
            self.ui.swapXYButton,
        ]:
            eff = QGraphicsDropShadowEffect(button)
            eff.setOffset(2)
            eff.setBlurRadius(18.0)
            eff.setColor(QColor(0, 0, 0, 90))
            button.setGraphicsEffect(eff)

    def setupUICalibration(self):
        """For the interface that enables calibration of data with respect to x and y axis, group QLineEdit elements
        and the corresponding buttons in dicts. Set up a dictionary mapping calibration labels to the corresponding
        State choices. Finally, set up an instance of CalibrationData and
        CalibrationView"""
        self.rawLineEdits = {
            "X1": self.ui.rawX1LineEdit,
            "X2": self.ui.rawX2LineEdit,
            "Y1": self.ui.rawY1LineEdit,
            "Y2": self.ui.rawY2LineEdit,
        }
        self.mapLineEdits = {
            "X1": self.ui.mapX1LineEdit,
            "X2": self.ui.mapX2LineEdit,
            "Y1": self.ui.mapY1LineEdit,
            "Y2": self.ui.mapY2LineEdit,
        }
        self.calibrationButtons = {
            "X1": self.ui.calibrateX1Button,
            "X2": self.ui.calibrateX2Button,
            "Y1": self.ui.calibrateY1Button,
            "Y2": self.ui.calibrateY2Button,
        }
        self.calibrationStates = {
            "X1": State.CALIBRATE_X1,
            "X2": State.CALIBRATE_X2,
            "Y1": State.CALIBRATE_Y1,
            "Y2": State.CALIBRATE_Y2,
        }

        self.calibrationView = CalibrationView(self.rawLineEdits, self.mapLineEdits)

    def setupUIPlotOptions(self):
        self.dataCheckBoxCallbacks = {
            "topHatFilter": self.ui.topHatCheckBox.isChecked,
            "waveletFilter": self.ui.waveletCheckBox.isChecked,
            "edgeFilter": self.ui.edgeFilterCheckBox.isChecked,
            "bgndSubtractX": self.ui.bgndSubtractXCheckBox.isChecked,
            "bgndSubtractY": self.ui.bgndSubtractYCheckBox.isChecked,
            "logColoring": self.ui.logScaleCheckBox.isChecked,
        }

    def plotRangeCallback(self):
        val1 = self.ui.rangeSliderMin.value() / 100.0
        val2 = self.ui.rangeSliderMax.value() / 100.0
        min_val = min(val1, val2)
        max_val = max(val1, val2)
        return [min_val, max_val]

    def setupUIData(self):
        """Set up the main class instances holding the data extracted from placing
        markers on the canvas. The AllExtractedData instance holds all data, whereas the
        ActiveExtractedData instance holds data of the currently selected data set."""
        self.activeDataset = ActiveExtractedData()
        self.activeDataset.setAdaptiveCalibrationFunc(
            self.calibrationData.adaptiveConversionFunc
        )
        self.ui.dataTableView.setModel(self.activeDataset)

        self.allDatasets = AllExtractedData()
        self.allDatasets.setCalibrationFunc(self.calibrationData.calibrateDataset)
        self.ui.datasetListView.setModel(self.allDatasets)

    def setupUIXYZComboBoxes(self):
        zDataNames = list(self.measurementData.zCandidates.keys())
        self.ui.zComboBox.clear()
        self.ui.zComboBox.addItems(zDataNames)
        self.ui.zComboBox.setCurrentText(self.measurementData.currentZ.name)
        self.setupXYDataBoxes()

    def uiPagesConnects(self):
        self.ui.modeSelectButton.clicked.connect(
            lambda: self.ui.pagesStackedWidget.setCurrentIndex(0)
        )
        self.ui.modeSelectButton.clicked.connect(
            lambda: self.ui.bottomStackedWidget.setCurrentIndex(0)
        )
        self.ui.modeTagButton.clicked.connect(
            lambda: self.ui.pagesStackedWidget.setCurrentIndex(1)
        )
        self.ui.modeTagButton.clicked.connect(
            lambda: self.ui.bottomStackedWidget.setCurrentIndex(0)
        )
        self.ui.modePrefitButton.clicked.connect(
            lambda: self.ui.pagesStackedWidget.setCurrentIndex(2)
        )
        self.ui.modePrefitButton.clicked.connect(
            lambda: self.ui.bottomStackedWidget.setCurrentIndex(1)
        )
        self.ui.modeFitButton.clicked.connect(
            lambda: self.ui.pagesStackedWidget.setCurrentIndex(3)
        )
        self.ui.modeFitButton.clicked.connect(
            lambda: self.ui.bottomStackedWidget.setCurrentIndex(2)
        )

    def uiDataConnects(self):
        """Make connections for changes in data."""
        # Whenever the data layout in the ActiveExtractedData changes, update
        # the corresponding AllExtractedData data; this includes the important
        # event of adding extraction points to the ActiveExtractedData
        self.activeDataset.layoutChanged.connect(
            lambda: self.ui.datasetListView.model().updateAssocData(
                newData=self.activeDataset.all()
            )
        )

        # If data in the TableView is changed manually through editing,
        # the 'dataChanged' signal will be emitted. The following connects the signal
        # to an update in th data stored in the AllExtractedData
        self.activeDataset.dataChanged.connect(
            lambda topLeft, bottomRight: self.ui.datasetListView.model().updateAssocData(
                newData=self.activeDataset.all()
            )
        )

        # Whenever the AllExtractedData changes layout - for example, due to
        # switching from one existing data set to another one, this connection will
        # ensure that the TableView will be updated with the correct data
        self.allDatasets.layoutChanged.connect(
            lambda: self.activeDataset.setAllData(
                newData=self.allDatasets.currentAssocItem()
            )
        )

        # Whenever data sets are added or removed from the ListView, this ensures
        # that the canvas display is updated.
        self.allDatasets.layoutChanged.connect(self.updatePlot)

        # Each time the data set is changed on ListView/Model by clicking a data set,
        # the data in ActiveExtractedData is updated to reflect the new selection.
        self.ui.datasetListView.clicked.connect(
            lambda: self.activeDataset.setAllData(
                newData=self.allDatasets.currentAssocItem()
            )
        )

        # A new selection of a data set item in ListView is accompanied by an update
        # of the canvas to show the appropriate plot of selected points
        self.ui.datasetListView.clicked.connect(lambda: self.updatePlot(init=False))

        # Whenever tag type or tag data is changed, update the AllExtractedData data
        self.tagDataView.changedTagType.connect(
            lambda: self.allDatasets.updateCurrentTag(self.tagDataView.getTagFromUI())
        )
        self.tagDataView.changedTagData.connect(
            lambda: self.allDatasets.updateCurrentTag(self.tagDataView.getTagFromUI())
        )

        # Whenever a new dataset is activated in the AllExtractedData, update the TagDataView
        self.ui.datasetListView.clicked.connect(
            lambda: self.tagDataView.setTag(self.allDatasets.currentTagItem())
        )

    def uiDataOptionsConnects(self):
        """Connect the UI elements related to display of data"""
        self.ui.topHatCheckBox.toggled.connect(lambda x: self.updatePlot())
        self.ui.waveletCheckBox.toggled.connect(lambda x: self.updatePlot())
        self.ui.edgeFilterCheckBox.toggled.connect(lambda x: self.updatePlot())
        self.ui.bgndSubtractXCheckBox.toggled.connect(lambda x: self.updatePlot())
        self.ui.bgndSubtractYCheckBox.toggled.connect(lambda x: self.updatePlot())

    def uiColorScaleConnects(self):
        """Connect the color scale related UI elements."""
        # Toggling the loc scale check box prompts replotting.
        self.ui.logScaleCheckBox.toggled.connect(lambda x: self.updatePlot())

        # Changes in the color map dropdown menu prompt replotting.
        self.ui.colorComboBox.activated.connect(lambda x: self.updatePlot())

        # Ensure that a change in the range slider positions cause an update of the plot.
        self.ui.rangeSliderMin.valueChanged.connect(lambda x: self.updatePlot())
        self.ui.rangeSliderMax.valueChanged.connect(lambda x: self.updatePlot())

    def uiCalibrationConnects(self):
        """Connect UI elements for data calibration."""
        self.ui.calibratedCheckBox.toggled.connect(self.toggleCalibration)

        for label in self.calibrationButtons:
            self.calibrationButtons[label].clicked.connect(
                partial(self.calibrate, label)
            )

        for lineEdit in list(self.rawLineEdits.values()) + list(
            self.mapLineEdits.values()
        ):
            lineEdit.editingFinished.connect(self.updateCalibration)

    def uiCanvasControlConnects(self):
        """Connect the UI buttons for reset, zoom, and pan functions of the matplotlib canvas."""
        self.ui.resetViewButton.clicked.connect(self.ui.mplFigureCanvas.resetView)
        self.ui.zoomViewButton.clicked.connect(self.toggleZoom)
        self.ui.panViewButton.clicked.connect(self.togglePan)
        self.ui.selectViewButton.clicked.connect(self.toggleSelect)
        self.ui.swapXYButton.clicked.connect(self.swapXY)

    def uiDataControlConnects(self):
        """Connect buttons for inserting and deleting a data set, or clearing all data sets"""
        self.ui.newRowButton.clicked.connect(self.allDatasets.newRow)
        self.ui.deleteRowButton.clicked.connect(self.allDatasets.removeCurrentRow)
        self.ui.clearAllButton.clicked.connect(self.allDatasets.removeAll)

        self.ui.newRowButton.clicked.connect(
            lambda: self.tagDataView.setTag(self.allDatasets.currentTagItem())
        )
        self.ui.deleteRowButton.clicked.connect(
            lambda: self.tagDataView.setTag(self.allDatasets.currentTagItem())
        )
        self.ui.clearAllButton.clicked.connect(
            lambda: self.tagDataView.setTag(self.allDatasets.currentTagItem())
        )

    def uiXYZComboBoxesConnects(self):
        self.ui.zComboBox.activated.connect(self.zDataUpdate)
        self.ui.xComboBox.activated.connect(self.xAxisUpdate)
        self.ui.yComboBox.activated.connect(self.yAxisUpdate)

    def uiMplCanvasConnects(self):
        """Set up the matplotlib canvas and start monitoring for mouse click events in the canvas area."""
        self.axes = self.ui.mplFigureCanvas.canvas.figure.subplots()
        self.updatePlot(initialize=True)
        self.cidCanvas = self.axes.figure.canvas.mpl_connect(
            "button_press_event", self.canvasClickMonitoring
        )
        self.ui.mplFigureCanvas.set_callback(self.allDatasets)
        self.cidMove = self.axes.figure.canvas.mpl_connect(
            "motion_notify_event", self.canvasMouseMonitoring
        )

    def uiMenuConnects(self):
        self.ui.toggleMenuButton.clicked.connect(self.ui_menu.toggle)
        # self.ui_menu.menuQuitButton.clicked.connect(self.closeApp)
        # self.ui_menu.menuOpenButton.clicked.connect(self.openFile)

    def setupXYDataBoxes(self):
        self.ui.xComboBox.clear()
        xDataNames = list(self.measurementData.currentXCompatibles.keys())
        self.ui.xComboBox.addItems(xDataNames)
        self.ui.xComboBox.setCurrentText(self.measurementData.currentX.name)

        self.ui.yComboBox.clear()
        yDataNames = list(self.measurementData.currentYCompatibles.keys())
        self.ui.yComboBox.addItems(yDataNames)
        self.ui.yComboBox.setCurrentText(self.measurementData.currentY.name)

    @Slot()
    def toggleSelect(self):
        if appstate.state != State.SELECT:
            appstate.state = State.SELECT
            self.ui.mplFigureCanvas.selectOn()

    @Slot()
    def toggleZoom(self):
        if appstate.state != "ZOOM":
            appstate.state = State.ZOOM
            self.ui.mplFigureCanvas.zoomView()

    @Slot()
    def togglePan(self):
        if appstate.state != "PAN":
            appstate.state = State.PAN
            self.ui.mplFigureCanvas.panView()

    def line_select_callback(self, eclick, erelease):
        """
        Callback for line selection.

        *eclick* and *erelease* are the press and release events.
        """
        x1, y1 = eclick.xdata, eclick.ydata
        x2, y2 = erelease.xdata, erelease.ydata
        # print(f"({x1:3.2f}, {y1:3.2f}) --> ({x2:3.2f}, {y2:3.2f})")
        # print(f" The buttons you used were: {eclick.button} {erelease.button}")

    @Slot()
    def canvasClickMonitoring(self, event):
        """Main loop for acting on mouse events occurring in the canvas area."""
        if event.xdata is None or event.ydata is None:
            return

        for calibrationLabel in ["X1", "X2", "Y1", "Y2"]:
            data = event.xdata if (calibrationLabel[0] == "X") else event.ydata

            if appstate.state == self.calibrationStates[calibrationLabel]:
                self.rawLineEdits[calibrationLabel].setText(str(data))
                self.rawLineEdits[calibrationLabel].home(False)
                self.mapLineEdits[calibrationLabel].selectAll()
                self.ui.selectViewButton.setChecked(True)
                self.ui.mplFigureCanvas.selectOn()
                self.rawLineEdits[calibrationLabel].editingFinished.emit()
                return

        if appstate.state == State.SELECT:
            current_data = self.activeDataset.all()
            if self.matching_mode:
                x1y1 = np.asarray([self.closest_line(event.xdata), event.ydata])
            else:
                x1y1 = np.asarray([event.xdata, event.ydata])
            for index, x2y2 in enumerate(current_data.transpose()):
                if self.isRelativelyClose(x1y1, x2y2):
                    self.activeDataset.removeColumn(index)
                    self.updatePlot()
                    return
            self.activeDataset.append(*x1y1)
            self.updatePlot()

    @Slot()
    def canvasMouseMonitoring(self, event):
        self.axes.figure.canvas.flush_events()
        self.matching_mode = False
        if (
            self.allDatasets.currentRow != 0
            and len(self.allDatasets.assocDataList[0][0]) > 0
        ):
            self.matching_mode = True
        if not self.matching_mode:
            return

        if event.xdata is None or event.ydata is None:
            return

    @Slot()
    def updatePlot(self, initialize: bool = False, **kwargs):
        """Update the current plot of measurement data and markers of selected data
        points."""
        if self.disconnectCanvas:
            return

        # If this is not the first time of plotting, store the current axes limits and
        # clear the graph.
        if not initialize:
            xlim = self.axes.get_xlim()
            ylim = self.axes.get_ylim()
        self.axes.clear()

        # Set the matplotlib colormap according to the selection in the dropdown menu.
        colorStr = self.ui.colorComboBox.currentText()
        cross_color = color_dict[colorStr]["Cross"]
        line_color = color_dict[colorStr]["line"]
        scatter_color = color_dict[colorStr]["Scatter"]
        cmap = copy.copy(getattr(cm, colorStr))
        cmap.set_bad(color="black")

        # plot the background data
        self.measurementData.canvasPlot(self.axes, cmap=cmap)

        # plot the numerically calculated spectrum
        self.spectrumData.canvasPlot(self.axes)

        # If there are any extracted data points in the currently active data set, show
        # those via a scatter plot.
        if self.activeDataset.columnCount() > 0:
            dataXY = self.activeDataset.all()
            self.axes.scatter(
                dataXY[0],
                dataXY[1],
                c=scatter_color,
                marker=r"$\odot$",
                s=130,
                alpha=0.5,
            )

        plotted_data = []
        line_data = self.allDatasets.assocDataList[0]
        for count, i in enumerate(line_data[0]):
            if i not in plotted_data:
                self.axes.axline(
                    (i, line_data[1][count]),
                    (i, line_data[1][count] - (line_data[1][count]) * 0.1),
                    c=line_color,
                    alpha=0.7,
                )
            plotted_data.append(i)

        # Make sure that new axes limits match the old ones.
        if not initialize:
            self.axes.set_xlim(xlim)
            self.axes.set_ylim(ylim)

        self.axes.figure.canvas.draw()
        self.ui.mplFigureCanvas.set_callback(self.allDatasets)

    # def toggleMenu(self):
    #     if self.menuWidget.menuFrame.isHidden():
    #         self.menuWidget.menuFrame.show()
    #     else:
    #         self.menuWidget.menuFrame.hide()

    @Slot()
    def calibrate(self, calibrationLabel: str):
        """Mouse click on one of the calibration buttons prompts switching to
        calibration mode. Mouse cursor crosshair is adjusted and canvas waits for
        click setting calibration point x or y component."""
        appstate.state = self.calibrationStates[calibrationLabel]
        self.ui.mplFigureCanvas.calibrateOn(calibrationLabel[0])

    @Slot()
    def updateCalibration(self):
        """Transfer new calibration data from CalibrationView over to calibrationData
        instance. If the model is currently applying the calibration, then emit
        signal to rewrite the table."""
        self.calibrationData.setCalibration(*self.calibrationView.calibrationPoints())
        if self.calibrationData.applyCalibration:
            self.activeDataset.layoutChanged.emit()

    @Slot()
    def toggleCalibration(self):
        """If calibration check box is changed, toggle the calibration status of the
        calibrationData. Also induce change at the level of the displayed data of
        selected points."""
        self.calibrationData.toggleCalibration()
        self.activeDataset.toggleCalibratedView()

    @Slot(int)
    def zDataUpdate(self, itemIndex: int):
        self.measurementData.setCurrentZ(itemIndex)
        self.setupXYDataBoxes()
        self.updatePlot(initialize=True)

    @Slot(int)
    def xAxisUpdate(self, itemIndex: int):
        self.measurementData.setCurrentX(itemIndex)
        self.updatePlot(initialize=True)

    @Slot(int)
    def yAxisUpdate(self, itemIndex: int):
        self.measurementData.setCurrentY(itemIndex)
        self.updatePlot(initialize=True)

    @Slot()
    def swapXY(self):
        self.disconnectCanvas = True
        self.measurementData.swapXY()
        self.setupXYDataBoxes()

        self.allDatasets.swapXY()
        self.allDatasets.layoutChanged.emit()

        xBgndSub = self.ui.bgndSubtractXCheckBox.checkState()
        yBgndSub = self.ui.bgndSubtractYCheckBox.checkState()

        self.ui.bgndSubtractXCheckBox.setCheckState(yBgndSub)
        self.ui.bgndSubtractYCheckBox.setCheckState(xBgndSub)

        rawx1 = self.rawLineEdits["X1"].value()
        rawx2 = self.rawLineEdits["X2"].value()
        rawy1 = self.rawLineEdits["Y1"].value()
        rawy2 = self.rawLineEdits["Y2"].value()
        mapx1 = self.mapLineEdits["X1"].value()
        mapx2 = self.mapLineEdits["X2"].value()
        mapy1 = self.mapLineEdits["Y1"].value()
        mapy2 = self.mapLineEdits["Y2"].value()
        self.rawLineEdits["X1"].setText(str(rawy1))
        self.rawLineEdits["Y1"].setText(str(rawx1))
        self.rawLineEdits["X2"].setText(str(rawy2))
        self.rawLineEdits["Y2"].setText(str(rawx2))
        self.mapLineEdits["X1"].setText(str(mapy1))
        self.mapLineEdits["Y1"].setText(str(mapx1))
        self.mapLineEdits["X2"].setText(str(mapy2))
        self.mapLineEdits["Y2"].setText(str(mapx2))
        self.updateCalibration()

        self.disconnectCanvas = False
        self.updatePlot(initialize=True)

    def isRelativelyClose(self, x1y1: np.ndarray, x2y2: np.ndarray):
        """Check whether the point x1y1 is relatively close to x2y2, given the current
        field of view on the canvas."""
        xlim = self.axes.get_xlim()
        ylim = self.axes.get_ylim()
        xmin, xmax = xlim
        ymin, ymax = ylim
        xrange = xmax - xmin
        yrange = ymax - ymin
        x1y1 = x1y1 / [xrange, yrange]
        x2y2 = x2y2 / [xrange, yrange]
        distance = np.linalg.norm(x1y1 - x2y2)
        if distance < 0.025:
            return True
        return False
    
    def onSliderParameterChange(self):
        return self.quantumModel.onSliderParameterChange(
            slider_parameter_set=self.sliderParameterSet,
            sweep_parameter_set=self.sweepParameterSet,
            spectrum_data=self.spectrumData,
            calibration_data=self.calibrationData,
            extracted_data=self.allDatasets,
            # self.axes,
        )
    
    def onPrefitRunClicked(self):
        return self.quantumModel.onButtonRunClicked(
            spectrum_data=self.spectrumData, extracted_data=self.allDatasets
        )

    def prefitSlidersInserts(self):
        """
        Insert a set of sliders for the prefit parameters according to the parameter set
        """

        # create a QWidget for the scrollArea and set a layout for it
        prefitScrollWidget = QWidget()
        self.ui.prefitScrollArea.setWidget(prefitScrollWidget)
        prefitScrollLayout = QVBoxLayout()
        prefitScrollWidget.setLayout(prefitScrollLayout)

        # set the alignment of the entire prefit scroll layout
        prefitScrollLayout.setAlignment(Qt.AlignTop)

        # generate the slider set
        self.sliderSet = GroupedWidgetSet(
            widget_class=LabeledSlider,
            init_kwargs={"label_value_position": "left_right"},
            columns=1,
            parent=prefitScrollWidget,
        )

        for key, para_dict in self.sliderParameterSet.items():
            group_name = self.sliderParameterSet.parentNameByObj[key]

            self.sliderSet.addGroupedWidgets(
                group_name,
                list(para_dict.keys()),
            )

        prefitScrollLayout.addWidget(self.sliderSet)

    def prefitSlidersConnects(self):
        """
        Connect the sliders to the controller - update hilbertspace and spectrum
        """
        for key, para_dict in self.sliderParameterSet.items():
            group_name = self.sliderParameterSet.parentNameByObj[key]

            for para_name, para in para_dict.items():
                para: QuantumModelSliderParameter
                labeled_slider: LabeledSlider = self.sliderSet[group_name][para_name]

                para.setupUICallbacks(
                    labeled_slider.slider.value,
                    labeled_slider.slider.setValue,
                    labeled_slider.value.text,
                    labeled_slider.setValue,
                )

                # synchronize slider and box
                labeled_slider.sliderValueChangedConnect(para.sliderValueToBox)
                labeled_slider.valueTextChangeConnect(para.boxValueToSlider)

                # format the user's input
                labeled_slider.value.editingFinished.connect(para.onBoxEditingFinished)

                # connect to the controller to update the spectrum
                labeled_slider.editingFinishedConnect(
<<<<<<< HEAD
                    lambda *args, **kwargs: self.quantumModel.onSliderParameterChange(
                        slider_parameter_set=self.sliderParameterSet,
                        sweep_parameter_set=self.sweepParameterSet,
                        spectrum_data=self.spectrumData,
                        calibration_data=self.calibrationData,
                        extracted_data=self.allDatasets,
                        prefit_result=self.prefitResult,
                        # self.axes,
                    )
=======
                    self.onSliderParameterChange
>>>>>>> 174a549c
                )
                labeled_slider.editingFinishedConnect(self.updatePlot)

                para.initialize()
                para.setParameterForParent()

    def setUpSpectrumPlotConnects(self):
        self.spectrumData.setupUICallbacks()

    def prefitSubsystemComboBoxLoads(self):
        """
        loading the subsystem names to the combo box (drop down menu)
        """
        subsys_name_list = [
            QuantumModelParameterSet.parentSystemNames(subsys)
            for subsys in self.quantumModel.hilbertspace.subsys_list[::-1]
        ]
        for subsys_name in subsys_name_list:
            self.ui.subsysComboBox.insertItem(0, subsys_name)


    def setUpPrefitOptionsConnects(self):
        """
        Set up the connects for the prefit options for UI
        """
        self.ui.evalsCountLineEdit.setText("20")
        self.ui.pointsAddLineEdit.setText("10")

        self.quantumModel.setupPlotUICallbacks(
            subsystemNameCallback=self.ui.subsysComboBox.currentText,
            initialStateCallback=self.ui.initStateLineEdit.text,
            evalsCountCallback=self.ui.evalsCountLineEdit.text,
            pointsAddCallback=self.ui.pointsAddLineEdit.text,
        )  # TODO: placeholder by now, need to connect to the UI

        self.ui.subsysComboBox.currentIndexChanged.connect(
            self.onPrefitRunClicked)
        self.ui.initStateLineEdit.editingFinished.connect(
            self.onPrefitRunClicked)
        self.ui.evalsCountLineEdit.editingFinished.connect(
            self.onSliderParameterChange)
        self.ui.pointsAddLineEdit.editingFinished.connect(
            self.onSliderParameterChange)

        self.ui.subsysComboBox.currentIndexChanged.connect(self.updatePlot)
        self.ui.initStateLineEdit.editingFinished.connect(self.updatePlot)
        self.ui.evalsCountLineEdit.editingFinished.connect(self.updatePlot)
        self.ui.pointsAddLineEdit.editingFinished.connect(self.updatePlot)

    def setUpPrefitRunConnects(self):
        # connect the autorun checkbox callback
        self.quantumModel.setupAutorunCallbacks(
            autorun_callback=self.ui.autoRunCheckBox.isChecked,
        )
        # connect the run button callback to the generation and run of parameter sweep
        # notice that parameter update is done in the slider connects
        self.ui.runFitButton.clicked.connect(
            lambda: self.quantumModel.onButtonRunClicked(
<<<<<<< HEAD
                spectrum_data=self.spectrumData, extracted_data=self.allDatasets, result=self.prefitResult
            )
        )
=======
                spectrum_data=self.spectrumData, extracted_data=self.allDatasets
        ))
>>>>>>> 174a549c
        # update plot after the fit button is clicked
        self.ui.runFitButton.clicked.connect(self.updatePlot)

    def fitTableInserts(self):
        """
        Insert a set of tables for the fitting parameters
        """

        # temporary solution: put the fitting widget in the prefit scroll area
        prefitScrollWidget = self.sliderSet.parent()
        prefitScrollLayout = prefitScrollWidget.layout()

        self.fitTableSet = FittingParameterTableSet(prefitScrollWidget)

        for key, para_dict in self.fitParameterSet.items():
            group_name = self.fitParameterSet.parentNameByObj[key]

            self.fitTableSet.addGroupedWidgets(
                group_name,
                list(para_dict.keys()),
            )

        prefitScrollLayout.addWidget(self.fitTableSet)

    def fitTableConnects(self):
        """
        Connect the tables to the model - two parameter sets
        """

        for key, para_dict in self.fitParameterSet.items():
            group_name = self.fitParameterSet.parentNameByObj[key]

            for para_name, para in para_dict.items():
                para: QuantumModelFittingParameter
                single_row = self.fitTableSet[group_name][para_name]

                # connect the UI and the model
                para.setupUICallbacks(
                    single_row.initialValue.text,
                    single_row.initialValue.setText,
                    single_row.currentValue.text,
                    single_row.currentValue.setText,
                    single_row.minValue.text,
                    single_row.minValue.setText,
                    single_row.maxValue.text,
                    single_row.maxValue.setText,
                    single_row.fixCheckbox.isChecked,
                    single_row.fixCheckbox.setChecked,
                )

                # format the user's input
                single_row.initialValue.editingFinished.connect(
                    para.onInitValueEditingFinished
                )
                single_row.minValue.editingFinished.connect(para.onMinEditingFinished)
                single_row.maxValue.editingFinished.connect(para.onMaxEditingFinished)

                para.initialize()

    @Slot()
    def openFile(self, initialize: bool = False):
        if not initialize:
            self.ui_menu.toggle()
        self.measurementData, self.extractedData = importFile(parent=self)

        self.calibrationData.resetCalibration()
        self.calibrationView.setView(*self.calibrationData.allCalibrationVecs())

        self.dataSetupConnects()
        self.setupUIXYZComboBoxes()
        self.updatePlot(initialize=True)
        self.raise_()

    @Slot()
    def closeApp(self):
        """End the application"""
        if self.allDatasets.isEmpty():
            sys.exit()
        else:
            msgBox = QMessageBox()
            msgBox.setWindowTitle("qfit")
            msgBox.setIcon(QMessageBox.Question)
            msgBox.setInformativeText("Do you want to save changes?")
            msgBox.setText("This document has been modified.")
            msgBox.setStandardButtons(
                QMessageBox.Save | QMessageBox.Discard | QMessageBox.Cancel
            )
            msgBox.setDefaultButton(QMessageBox.Save)

            reply = msgBox.exec_()

            if reply == QMessageBox.Save:
                self.saveAndCloseApp()
            elif reply == QMessageBox.Discard:
                sys.exit()
            return

    @Slot()
    def saveAndCloseApp(self):
        """Save the extracted data and calibration information to file, then exit the
        application."""
        success = saveFile(self)
        if not success:
            return
        sys.exit()

    def resizeAndCenter(self, maxSize: QSize):
        newSize = QSize(maxSize.width() * 0.9, maxSize.height() * 0.9)
        maxRect = QRect(QPoint(0, 0), maxSize)
        self.setGeometry(
            QStyle.alignedRect(Qt.LeftToRight, Qt.AlignCenter, newSize, maxRect)
        )

    def closest_line(self, xdat):
        current_data = self.allDatasets.assocDataList[0]
        allxdiff = {np.abs(xdat - i): i for i in current_data[0]}
        return allxdiff[min(allxdiff.keys())]<|MERGE_RESOLUTION|>--- conflicted
+++ resolved
@@ -740,12 +740,13 @@
             spectrum_data=self.spectrumData,
             calibration_data=self.calibrationData,
             extracted_data=self.allDatasets,
+            prefit_result=self.prefitResult
             # self.axes,
         )
     
     def onPrefitRunClicked(self):
         return self.quantumModel.onButtonRunClicked(
-            spectrum_data=self.spectrumData, extracted_data=self.allDatasets
+            spectrum_data=self.spectrumData, extracted_data=self.allDatasets, result=self.prefitResult
         )
 
     def prefitSlidersInserts(self):
@@ -807,19 +808,7 @@
 
                 # connect to the controller to update the spectrum
                 labeled_slider.editingFinishedConnect(
-<<<<<<< HEAD
-                    lambda *args, **kwargs: self.quantumModel.onSliderParameterChange(
-                        slider_parameter_set=self.sliderParameterSet,
-                        sweep_parameter_set=self.sweepParameterSet,
-                        spectrum_data=self.spectrumData,
-                        calibration_data=self.calibrationData,
-                        extracted_data=self.allDatasets,
-                        prefit_result=self.prefitResult,
-                        # self.axes,
-                    )
-=======
                     self.onSliderParameterChange
->>>>>>> 174a549c
                 )
                 labeled_slider.editingFinishedConnect(self.updatePlot)
 
@@ -877,15 +866,8 @@
         # connect the run button callback to the generation and run of parameter sweep
         # notice that parameter update is done in the slider connects
         self.ui.runFitButton.clicked.connect(
-            lambda: self.quantumModel.onButtonRunClicked(
-<<<<<<< HEAD
-                spectrum_data=self.spectrumData, extracted_data=self.allDatasets, result=self.prefitResult
-            )
-        )
-=======
-                spectrum_data=self.spectrumData, extracted_data=self.allDatasets
-        ))
->>>>>>> 174a549c
+            self.onPrefitRunClicked
+        )
         # update plot after the fit button is clicked
         self.ui.runFitButton.clicked.connect(self.updatePlot)
 
