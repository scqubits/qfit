--- conflicted
+++ resolved
@@ -454,12 +454,8 @@
         }
 
         self.activeDataset = ActiveExtractedData()
-<<<<<<< HEAD
-        self.allDatasets = AllExtractedData()
-=======
         self.allDatasets = AllExtractedData(figNames=["Figure"])
         self.allDatasets.setCalibrationFunc(self.calibrationData.calibrateDataset)
->>>>>>> 740a807e
 
         self.extractingView = ExtractingView(
             [subsys.id_str for subsys in hilbertspace.subsystem_list],
@@ -513,19 +509,8 @@
     def prefitDynamicalElementsBuild(self, hilbertspace: HilbertSpace):
         self.quantumModel._hilbertspace = hilbertspace
         self.prefitIdentifySweepParameters(hilbertspace)
-<<<<<<< HEAD
-        self.prefitViewInserts()
-        self.prefitSubsystemComboBoxLoads(
-            [
-                HSParamSet.parentSystemNames(subsys)
-                for subsys in hilbertspace.subsystem_list[::-1]
-            ]
-        )
-
-=======
         self.prefitViewUpdates(hilbertspace)
         
->>>>>>> 740a807e
     def prefitStaticElementsBuild(self, hilbertspace: HilbertSpace):
         # self.setUpPrefitResultConnects()
         self.prefitParamModelConnects()
@@ -676,32 +661,8 @@
 
         It complete a flow of information from the slider to the model.
         """
-<<<<<<< HEAD
-        self.prefitParamModel.hspaceUpdated.connect(
-            lambda: self.onParameterChange(self.prefitParamModel)
-        )
-        self.prefitParamModel.hspaceUpdated.connect(lambda: print("hspace updated"))
-
-    def prefitSubsystemComboBoxLoads(self, subsysNames: List[str]):
-        """
-        It should belong to PREFIT VIEW
-
-        View init: pre-fit subsystem combo box
-        loading the subsystem names to the combo box (drop down menu)
-        """
-        # clear the existing items and temporarily disable the signal
-        self.ui.subsysComboBox.blockSignals(True)
-        self.ui.subsysComboBox.clear()
-
-        for subsys_name in subsysNames:
-            self.ui.subsysComboBox.insertItem(0, subsys_name)
-
-        # enable the signal
-        self.ui.subsysComboBox.blockSignals(False)
-=======
         self.prefitParamModel.hspaceUpdated.connect(self.quantumModel.updateHilbertSpace)
         self.allDatasets.dataUpdated.connect(self.quantumModel.updateExtractedData)
->>>>>>> 740a807e
 
     # def setUpPrefitResultConnects(self):
     #     """
@@ -725,29 +686,6 @@
     #         mseChangeUISetter=mse_change_ui_setter,
     #     )
 
-<<<<<<< HEAD
-    def prefitQuantumModelOptionsConnects(self, hilbertspace: HilbertSpace):
-        """
-        View --> model: pre-fit options
-
-        TODO: Should be able to combine with prefitGeneralOptionsConnects
-        """
-        # connect the prefit options to the controller
-        self.quantumModel.setupPlotUICallbacks(
-            subsystemNameCallback=self.ui.subsysComboBox.currentText,
-            initialStateCallback=self.ui.initStateLineEdit.text,
-            photonsCallback=self.ui.prefitPhotonSpinBox.value,
-            evalsCountCallback=self.ui.evalsCountLineEdit.text,
-            pointsAddCallback=self.ui.pointsAddLineEdit.text,
-        )
-
-        dim = hilbertspace.dimension
-        if dim > 20:
-            dim = 20
-        self.ui.evalsCountLineEdit.setText(str(dim))
-
-=======
->>>>>>> 740a807e
     def prefitButtonConnects(self, hilbertspace: HilbertSpace):
         """
         View --> model: numerical model options
@@ -763,26 +701,7 @@
         5. points add line edit
         """
 
-<<<<<<< HEAD
-        # set line edit property:
-        self.ui.initStateLineEdit.setTupleLength(hilbertspace.subsystem_count)
-
-        # when change those numbers, update the spectrum data using the
-        # existing sweep
-        self.ui.subsysComboBox.currentIndexChanged.connect(self.onPrefitPlotClicked)
-        self.ui.initStateLineEdit.editingFinished.connect(self.onPrefitPlotClicked)
-        self.ui.prefitPhotonSpinBox.valueChanged.connect(self.onPrefitPlotClicked)
-
-        # when change those numbers, update the sweep and then update the spectrum
-        self.ui.evalsCountLineEdit.editingFinished.connect(
-            lambda: self.onParameterChange(self.prefitParamModel)
-        )
-        self.ui.pointsAddLineEdit.editingFinished.connect(
-            lambda: self.onParameterChange(self.prefitParamModel)
-        )
-=======
         self.prefitView.optionUpdated.connect(self.quantumModel.updateSweepOption)
->>>>>>> 740a807e
 
         self.ui.plotButton.clicked.connect(self.onPrefitPlotClicked)
 
