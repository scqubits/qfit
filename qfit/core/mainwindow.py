--- conflicted
+++ resolved
@@ -95,15 +95,9 @@
 # fit
 from qfit.models.fit import NumericalFitting
 
-<<<<<<< HEAD
-=======
 # plot
 from qfit.controllers.plotting import PlottingCtrl
 
-# message
-from qfit.models.status_result_data import Result
-
->>>>>>> e5ba5dbd
 # registry
 from qfit.models.registry import Registry, RegistryEntry, Registrable
 
@@ -139,28 +133,10 @@
     rawLineEdits: Dict[str, "CalibrationLineEdit"]
     mapLineEdits: Dict[str, "CalibrationLineEdit"]
     calibrationButtons: Dict[str, QPushButton]
-<<<<<<< HEAD
-    calibrationStates: Dict[
-        str, Literal["CALIBRATE_X1", "CALIBRATE_X2", "CALIBRATE_Y1", "CALIBRATE_Y2"]
-    ]
-=======
->>>>>>> e5ba5dbd
 
     axes: mpl.axes.Axes
     cidCanvas: int
     # offset: Union[None, QPoint]
-<<<<<<< HEAD
-    clickResponse: Literal[
-        "ZOOM",
-        "PAN",
-        "SELECT",
-        "CALIBRATE_X1",
-        "CALIBRATE_X2",
-        "CALIBRATE_Y1",
-        "CALIBRATE_Y2",
-    ]
-=======
->>>>>>> e5ba5dbd
 
     optInitialized: bool = False
 
@@ -258,38 +234,6 @@
             eff.setColor(QColor(0, 0, 0, 90))
             button.setGraphicsEffect(eff)
 
-<<<<<<< HEAD
-    def uiGrouping(self):
-        """
-        Group the UI elements into different groups, making it easier to
-        hand over to the controller.
-        """
-
-        # Extract: Labling
-        self.uiLabelBoxes = {
-            "bare": self.ui.tagBareGroupBox,
-            "dressed": self.ui.tagDressedGroupBox,
-        }
-        self.uiLabelRadioButtons = {
-            "bare": self.ui.tagDispersiveBareRadioButton,
-            "dressed": self.ui.tagDispersiveDressedRadioButton,
-            "no tag": self.ui.noTagRadioButton,
-        }
-        self.uiBareLabelInputs = {
-            "initial": self.ui.initialStateLineEdit,
-            "final": self.ui.finalStateLineEdit,
-            "photons": self.ui.phNumberBareSpinBox,
-        }
-        self.uiDressedLabelInputs = {
-            "initial": self.ui.initialStateSpinBox,
-            "final": self.ui.finalStateSpinBox,
-            "photons": self.ui.phNumberDressedSpinBox,
-        }
-
-        return
-
-=======
->>>>>>> e5ba5dbd
     # help button and gif tooltip ######################################
     ####################################################################
     def helpButtonConnects(self):
@@ -303,153 +247,6 @@
         self.helpButtonCtrl = HelpButtonCtrl(self.helpButtons)
 
     # plot #############################################################
-<<<<<<< HEAD
-    ####################################################################
-    def staticPlottingBuild(self):
-        self.disconnectCanvas = False  # used to temporarily switch off canvas updates
-        self.x_snap_mode = False
-        # self.offset = None
-        self.clickResponse = "SELECT"
-
-        self.uiCanvasControlConnects()
-        self.uiMplCanvasConnects()
-        self.staticPlotElementsConnects()
-
-    def dynamicalPlottingBuild(self, hilbertspace: HilbertSpace):
-        # inform the use of the bare transition label
-        self.ui.bareLabelOrder.setText(
-            "Labels ordered by: <br>"  # Three space to align with the label title
-            + ", ".join([subsys.id_str for subsys in hilbertspace.subsystem_list])
-        )
-
-        self.uiMeasurementDataOptionsConnects()
-        self.setupUIXYZComboBoxes()
-        self.uiXYZComboBoxesConnects()
-        self.dynamicalPlotElementsConnects()
-
-        # plot everything available
-        self.measurementData.emitReadyToPlot()
-        self.allDatasets.emitReadyToPlot()
-        self.ui.mplFigureCanvas.plotAllElements(resetXYLim=True)
-        self.updateMatchingModeAndCursor()
-
-    def uiMplCanvasConnects(self):
-        """Set up the matplotlib canvas and start monitoring for mouse click events in the canvas area."""
-        self.axes = self.ui.mplFigureCanvas.axes()
-        self.cidCanvas = self.axes.figure.canvas.mpl_connect(
-            "button_press_event", self.canvasClickMonitoring
-        )
-        self.ui.horizontalSnapButton.toggled.connect(self.updateMatchingModeAndCursor)
-        # connects the updateMatchingModeAndCursor with calibration buttons
-        for label in self.calibrationButtons:
-            self.calibrationButtons[label].toggled.connect(
-                self.updateMatchingModeAndCursor
-            )
-        self.cidMove = self.axes.figure.canvas.mpl_connect(
-            "motion_notify_event", self.canvasMouseMonitoring
-        )
-
-    def uiCanvasControlConnects(self):
-        """Connect the UI buttons for reset, zoom, and pan functions of the matplotlib canvas."""
-        self.ui.resetViewButton.clicked.connect(self.ui.mplFigureCanvas.resetView)
-        self.ui.zoomViewButton.clicked.connect(self.toggleZoom)
-        self.ui.panViewButton.clicked.connect(self.togglePan)
-        self.ui.selectViewButton.clicked.connect(self.toggleSelect)
-
-        self.ui.swapXYButton.clicked.connect(self.swapXY)
-
-        self.ui.colorComboBox.currentTextChanged.connect(
-            self.ui.mplFigureCanvas.updateColorMap
-        )
-
-    def staticPlotElementsConnects(self):
-        """
-        Should be done at the end and will emit all readyToPlot signal
-        """
-        self.activeDataset.readyToPlot.connect(self.ui.mplFigureCanvas.updateElement)
-        self.allDatasets.readyToPlot.connect(self.ui.mplFigureCanvas.updateElement)
-        self.allDatasets.readyToPlotX.connect(self.ui.mplFigureCanvas.updateElement)
-        return
-
-    def dynamicalPlotElementsConnects(self):
-        """
-        Should be done at the end and will emit all readyToPlot signal
-        """
-        self.measurementData.readyToPlot.connect(self.ui.mplFigureCanvas.updateElement)
-        self.measurementData.relimCanvas.connect(
-            self.ui.mplFigureCanvas.relimByMeasData
-        )
-        self.quantumModel.readyToPlot.connect(self.ui.mplFigureCanvas.updateElement)
-        return
-
-    # measurement data -------------------------------------------------
-    def setupUIXYZComboBoxes(self):
-        zDataNames = list(self.measurementData.zCandidates.keys())
-        self.ui.zComboBox.clear()
-        self.ui.zComboBox.addItems(zDataNames)
-        self.ui.zComboBox.setCurrentText(self.measurementData.currentZ.name)
-        self.setupXYDataBoxes()
-
-    @Slot(int)
-    def zDataUpdate(self, itemIndex: int):
-        self.measurementData.setCurrentZ(itemIndex)
-        self.setupXYDataBoxes()
-
-    @Slot(int)
-    def xAxisUpdate(self, itemIndex: int):
-        self.measurementData.setCurrentX(itemIndex)
-
-    @Slot(int)
-    def yAxisUpdate(self, itemIndex: int):
-        self.measurementData.setCurrentY(itemIndex)
-
-    def uiMeasurementDataOptionsConnects(self):
-        """Connect the UI elements related to display of data"""
-        self.ui.topHatCheckBox.toggled.connect(self.measurementData.toggleTopHatFilter)
-        self.ui.waveletCheckBox.toggled.connect(
-            self.measurementData.toggleWaveletFilter
-        )
-        self.ui.edgeFilterCheckBox.toggled.connect(
-            self.measurementData.toggleEdgeFilter
-        )
-        self.ui.bgndSubtractXCheckBox.toggled.connect(
-            self.measurementData.toggleBgndSubtractX
-        )
-        self.ui.bgndSubtractYCheckBox.toggled.connect(
-            self.measurementData.toggleBgndSubtractY
-        )
-        self.ui.logScaleCheckBox.toggled.connect(self.measurementData.toggleLogColoring)
-        self.ui.rangeSliderMin.valueChanged.connect(self.measurementData.setZMin)
-        self.ui.rangeSliderMax.valueChanged.connect(self.measurementData.setZMax)
-
-    def uiXYZComboBoxesConnects(self):
-        self.ui.zComboBox.activated.connect(self.zDataUpdate)
-        self.ui.xComboBox.activated.connect(self.xAxisUpdate)
-        self.ui.yComboBox.activated.connect(self.yAxisUpdate)
-
-    def setupXYDataBoxes(self):
-        self.ui.xComboBox.clear()
-        xDataNames = list(self.measurementData.currentXCompatibles.keys())
-        self.ui.xComboBox.addItems(xDataNames)
-        self.ui.xComboBox.setCurrentText(self.measurementData.currentX.name)
-
-        self.ui.yComboBox.clear()
-        yDataNames = list(self.measurementData.currentYCompatibles.keys())
-        self.ui.yComboBox.addItems(yDataNames)
-        self.ui.yComboBox.setCurrentText(self.measurementData.currentY.name)
-
-    @Slot()
-    def toggleSelect(self):
-        self.clickResponse = "SELECT"
-        self.ui.mplFigureCanvas.selectOn(
-            showCrosshair=self.ui.modeTagButton.isChecked()
-        )
-
-    @Slot()
-    def toggleZoom(self):
-        self.clickResponse = "ZOOM"
-        self.ui.mplFigureCanvas.zoomView()
-=======
     ####################################################################  
     def plottingMVCInits(self):
         # ui grouping
@@ -492,7 +289,6 @@
         )  
 
     # measurement data -------------------------------------------------
->>>>>>> e5ba5dbd
 
 
     # cursor -----------------------------------------------------------
@@ -512,250 +308,6 @@
     #     self.offset = None
     #     super().mouseReleaseEvent(event)
 
-<<<<<<< HEAD
-    def updateMatchingModeAndCursor(self):
-        """
-        Callback for updating the matching mode and the cursor
-        """
-        # matching mode
-        if (
-            self.allDatasets
-            and self.allDatasets.currentRow != 0
-            and len(self.allDatasets.assocDataList[0][0]) > 0
-            and self.ui.horizontalSnapButton.isChecked()
-            and (self.clickResponse not in list(self.calibrationStates.values()))
-        ):
-            self.x_snap_mode = True
-        else:
-            self.x_snap_mode = False
-
-        strXY = None
-        # cursor
-        if self.ui.modeTagButton.isChecked() and self.ui.selectViewButton.isChecked():
-            horizOn, vertOn = True, True
-        else:
-            horizOn, vertOn = False, False
-        if (
-            self.clickResponse == self.calibrationStates["X1"]
-            or self.clickResponse == self.calibrationStates["X2"]
-        ):
-            horizOn, vertOn = False, True
-            strXY = "X"
-        elif (
-            self.clickResponse == self.calibrationStates["Y1"]
-            or self.clickResponse == self.calibrationStates["Y2"]
-        ):
-            horizOn, vertOn = True, False
-            strXY = "Y"
-
-        self.ui.mplFigureCanvas._updateCrosshair(
-            axis_snap_mode=strXY,
-            x_snap_mode=self.x_snap_mode,
-            horizOn=horizOn,
-            vertOn=vertOn,
-        )
-
-    @Slot()
-    def canvasClickMonitoring(self, event):
-        """Main loop for acting on mouse events occurring in the canvas area."""
-        if event.xdata is None or event.ydata is None:
-            return
-
-        # calibration mode
-        if self.ui.modeSelectButton.isChecked():
-            for calibrationLabel in ["X1", "X2", "Y1", "Y2"]:
-                data = event.xdata if (calibrationLabel[0] == "X") else event.ydata
-
-                if self.clickResponse == self.calibrationStates[calibrationLabel]:
-                    # turn off the highlighting of the button
-                    self._highlightCaliButton(
-                        self.calibrationButtons[calibrationLabel], reset=True
-                    )
-                    # update the raw line edits by the value of the clicked point
-                    self.rawLineEdits[calibrationLabel].setText(str(data))
-                    self.rawLineEdits[calibrationLabel].home(False)
-                    # highlight the map line edit
-                    self.mapLineEdits[calibrationLabel].selectAll()
-                    self.mapLineEdits[calibrationLabel].setFocus()
-                    self.ui.selectViewButton.setChecked(True)
-                    self.ui.mplFigureCanvas.selectOn()
-                    self.rawLineEdits[calibrationLabel].editingFinished.emit()
-                    return
-
-        # select mode
-        if self.ui.modeTagButton.isChecked() and self.clickResponse == "SELECT":
-            current_data = self.activeDataset.allTransitions()
-            if self.x_snap_mode:
-                x1y1 = np.asarray([self.closest_line(event.xdata), event.ydata])
-            else:
-                x1y1 = np.asarray([event.xdata, event.ydata])
-                # turn on the horizontal snap automatically, if the user turned it off
-                self.ui.horizontalSnapButton.setChecked(True)
-            for index, x2y2 in enumerate(current_data.transpose()):
-                if self.isRelativelyClose(x1y1, x2y2):
-                    self.activeDataset.remove(index)
-                    return
-            if self.ui.verticalSnapButton.isChecked():
-                x_list = self.measurementData.currentX.data
-                y_list = self.measurementData.currentY.data
-                z_data = self.measurementData.currentZ.data
-                # calculate half index range as 5x linewidth
-                linewidth = 0.02  # GHz
-                half_y_range = linewidth * 5
-                try:
-                    snapped_y1 = y_snap(
-                        x_list=x_list,
-                        y_list=y_list,
-                        z_data=z_data,
-                        user_selected_xy=x1y1,
-                        half_y_range=half_y_range,
-                        mode="lorentzian",
-                    )
-                    x1y1_snapped = np.asarray([x1y1[0], snapped_y1])
-                    self.activeDataset.append(*x1y1_snapped)
-                except RuntimeError:
-                    self.activeDataset.append(*x1y1)
-            else:
-                self.activeDataset.append(*x1y1)
-
-    @Slot()
-    def canvasMouseMonitoring(self, event):
-        self.axes.figure.canvas.flush_events()
-        if not self.x_snap_mode:
-            return
-
-        if event.xdata is None or event.ydata is None:
-            return
-
-    @Slot(bool)
-    def toggleCanvasLabels(self, checked: bool):
-        """Toggle the labels on the canvas."""
-        if checked:
-            # xlabel = <swept_parameter> (<sysstem id string>)
-            xlabel = (
-                list(list(self.sweepParameterSet.values())[0].keys())[0]
-                + " "
-                + "("
-                + list(list(self.sweepParameterSet.values())[0].values())[
-                    0
-                ].parent.id_str
-                + ")"
-            )
-            self.axes.set_xlabel(xlabel)
-            self.axes.set_ylabel("energy [GHz]")
-            # update ticks to reflect the calibration
-            # get the current labels and locations
-            xlocs, xticklabels = self.axes.get_xticks(), self.axes.get_xticklabels()
-            ylocs, yticklabels = self.axes.get_yticks(), self.axes.get_yticklabels()
-            # update the labels using the calibration function
-            # notice that the label positions are obtained from x(y)ticklabels which
-            # are text objects.
-            # results are rounded to 2 decimals
-            xticklabels = np.round(
-                self.calibrationData.calibrateDataset(
-                    array=np.array(
-                        [
-                            [float(xticklabel.get_position()[0]), 0]
-                            for xticklabel in xticklabels
-                        ]
-                    ).T,
-                    calibration_axis="x",
-                )[0, :],
-                decimals=2,
-            )
-            yticklabels = np.round(
-                self.calibrationData.calibrateDataset(
-                    array=np.array(
-                        [
-                            [0, float(yticklabel.get_position()[1])]
-                            for yticklabel in yticklabels
-                        ]
-                    ).T,
-                    calibration_axis="y",
-                )[1, :],
-                decimals=2,
-            )
-            self.axes.set_xticks(xlocs, xticklabels)
-            self.axes.set_yticks(ylocs, yticklabels)
-        else:
-            # revert to original ticklabels
-            self.axes.xaxis.set_major_locator(mpl.ticker.AutoLocator())
-            self.axes.xaxis.set_major_formatter(mpl.ticker.ScalarFormatter())
-
-            self.axes.set_xlabel(self.measurementData.currentX.name)
-            self.axes.set_ylabel(self.measurementData.currentY.name)
-
-        self.axes.figure.canvas.draw()
-
-    @Slot()
-    def swapXY(self):
-        self.ui.mplFigureCanvas.plottingDisabled = True
-        self.measurementData.swapXY()
-        self.setupXYDataBoxes()
-
-        self.allDatasets.swapXY()
-
-        xBgndSub = self.ui.bgndSubtractXCheckBox.checkState()
-        yBgndSub = self.ui.bgndSubtractYCheckBox.checkState()
-
-        self.ui.bgndSubtractXCheckBox.setCheckState(yBgndSub)
-        self.ui.bgndSubtractYCheckBox.setCheckState(xBgndSub)
-
-        rawx1 = self.rawLineEdits["X1"].value()
-        rawx2 = self.rawLineEdits["X2"].value()
-        rawy1 = self.rawLineEdits["Y1"].value()
-        rawy2 = self.rawLineEdits["Y2"].value()
-        mapx1 = self.mapLineEdits["X1"].value()
-        mapx2 = self.mapLineEdits["X2"].value()
-        mapy1 = self.mapLineEdits["Y1"].value()
-        mapy2 = self.mapLineEdits["Y2"].value()
-        self.rawLineEdits["X1"].setText(str(rawy1))
-        self.rawLineEdits["Y1"].setText(str(rawx1))
-        self.rawLineEdits["X2"].setText(str(rawy2))
-        self.rawLineEdits["Y2"].setText(str(rawx2))
-        self.mapLineEdits["X1"].setText(str(mapy1))
-        self.mapLineEdits["Y1"].setText(str(mapx1))
-        self.mapLineEdits["X2"].setText(str(mapy2))
-        self.mapLineEdits["Y2"].setText(str(mapx2))
-        self.updateCalibration()
-
-        self.ui.mplFigureCanvas.plottingDisabled = False
-        self.ui.mplFigureCanvas.plotAllElements(resetXYLim=True)
-
-    def isRelativelyClose(self, x1y1: np.ndarray, x2y2: np.ndarray):
-        """Check whether the point x1y1 is relatively close to x2y2, given the current
-        field of view on the canvas."""
-        xlim = self.axes.get_xlim()
-        ylim = self.axes.get_ylim()
-        xmin, xmax = xlim
-        ymin, ymax = ylim
-        xrange = xmax - xmin
-        yrange = ymax - ymin
-        x1y1 = x1y1 / [xrange, yrange]
-        x2y2 = x2y2 / [xrange, yrange]
-        distance = np.linalg.norm(x1y1 - x2y2)
-        if distance < 0.025:
-            return True
-        return False
-
-    def closest_line(self, xdat):
-        all_x_list = self.allDatasets.distinctSortedXValues()
-        allxdiff = {np.abs(xdat - i): i for i in all_x_list}
-        return allxdiff[min(allxdiff.keys())]
-
-    # x-snap: connect measurement data with extracted data -------------
-    def measurementExtractedDataConnects(self):
-        """
-        To enble the x-snap mode, connect the measurement data with the
-        extracted data.
-        """
-        self.allDatasets.distinctXUpdated.connect(
-            self.ui.mplFigureCanvas.updateCursorXSnapValues
-        )
-
-    # plot options -----------------------------------------------------
-=======
->>>>>>> e5ba5dbd
 
     # menu #############################################################
     ####################################################################
@@ -970,21 +522,7 @@
         self.calibrationData.setCalibration(*self.calibrationView.calibrationPoints())
         if self.calibrationData.applyCalibration:
             self.activeDataset.emitDataSwitched()
-<<<<<<< HEAD
-
-    @Slot(bool)
-    def toggleCalibration(self, checked: bool):
-        """If calibration check box is changed, toggle the calibration status of the
-        calibrationData. Also induce change at the level of the displayed data of
-        selected points."""
-        self.calibrationData.toggleCalibration()
-        # update the plot to reflect the change in calibration label
-        self.toggleCanvasLabels(checked)
-        # self.activeDataset.emitDataUpdated()
-
-=======
     
->>>>>>> e5ba5dbd
     # extract and tag ##################################################
     # ##################################################################
     def extractingMVCInits(self, hilbertspace: HilbertSpace):
@@ -1021,21 +559,6 @@
         self.activeDataset = ActiveExtractedData()
         self.allDatasets = AllExtractedData()
         self.allDatasets.setCalibrationFunc(self.calibrationData.calibrateDataset)
-<<<<<<< HEAD
-        self.ui.datasetListView.setModel(self.allDatasets)
-        self.ui.datasetListView.selectItem(
-            self.allDatasets.currentRow
-        )  # select the first row
-
-        self.taggingView = TaggingView(
-            hilbertspace.subsystem_count,
-            (
-                self.uiLabelBoxes,
-                self.uiLabelRadioButtons,
-                self.uiBareLabelInputs,
-                self.uiDressedLabelInputs,
-            ),
-=======
 
         self.extractingView = ExtractingView(
             [subsys.id_str for subsys in hilbertspace.subsystem_list],
@@ -1046,65 +569,11 @@
                 self.ui.datasetListView,
                 self.ui.bareLabelOrder,
             )
->>>>>>> e5ba5dbd
         )
 
         self.extractingCtrl = ExtractingCtrl(
             (self.allDatasets, self.activeDataset),
-<<<<<<< HEAD
-            self.taggingView,
-        )
-
-    def staticExtractedDataBuild(self):
-        self.uiExtractedDataConnects()
-        self.uiExtractedDataControlConnects()
-
-    def dynamicalExtractedDataBuild(self):
-        self.allDatasets.loadedFromRegistry.connect(self.extractedDataSetup)
-
-    def uiExtractedDataControlConnects(self):
-        """Connect buttons for inserting and deleting a data set, or clearing all data sets"""
-        # update the backend model
-        self.ui.newRowButton.clicked.connect(self.allDatasets.newRow)
-        self.ui.deleteRowButton.clicked.connect(self.allDatasets.removeCurrentRow)
-        self.ui.clearAllButton.clicked.connect(self.allDatasets.removeAll)
-
-    def uiExtractedDataConnects(self):
-        """Make connections for changes in extracted data."""
-
-        # UI selection --> Model selection
-        self.ui.datasetListView.focusChanged.connect(self.allDatasets.setCurrentRow)
-
-        # allDataset selection --> activeDataset update
-        self.allDatasets.focusChanged.connect(self.activeDataset.replaceAllData)
-
-        self.allDatasets.focusChanged.connect(
-            lambda: self.updateMatchingModeAndCursor()
-        )
-
-        # If data in the TableView is changed manually through editing,
-        # the 'dataChanged' signal will be emitted. The following connects the signal
-        # to an update in th data stored in the AllExtractedData
-        self.activeDataset.dataUpdated.connect(self.allDatasets.updateAssocData)
-        self.activeDataset.dataUpdated.connect(
-            lambda: print("activeDataset.dataUpdated")
-        )
-
-        # whenever a row is inserted or removed, select the current row
-        # in the view VISUALLY. It comlete a loop from the view to model
-        # and back to view. To avoid infinite loop, block the signal
-        self.allDatasets.rowsInserted.connect(
-            lambda: self.ui.datasetListView.selectItem(
-                self.allDatasets.currentRow, blockSignals=True
-            )
-        )
-        self.allDatasets.rowsRemoved.connect(
-            lambda: self.ui.datasetListView.selectItem(
-                self.allDatasets.currentRow, blockSignals=True
-            )
-=======
             self.extractingView,
->>>>>>> e5ba5dbd
         )
 
     # Pre-fit ##########################################################
