--- conflicted
+++ resolved
@@ -21,19 +21,15 @@
 
 from scqubits.core.hilbert_space import HilbertSpace
 
-<<<<<<< HEAD
-from PySide6.QtCore import QPoint, QRect, QSize, Qt, Slot, QCoreApplication
-=======
 from PySide6.QtCore import (
-    QPoint, 
-    QRect, 
-    QSize, 
-    Qt, 
-    Slot, 
+    QPoint,
+    QRect,
+    QSize,
+    Qt,
+    Slot,
     QCoreApplication,
     QThreadPool,
 )
->>>>>>> 6c0c9b32
 from PySide6.QtGui import QColor, QMouseEvent, Qt
 from PySide6.QtWidgets import (
     QLabel,
@@ -45,10 +41,7 @@
     QPushButton,
     QStyle,
     QCheckBox,
-<<<<<<< HEAD
-=======
     QSizePolicy,
->>>>>>> 6c0c9b32
 )
 
 import qfit.core.app_state as appstate
@@ -76,13 +69,8 @@
 from qfit.widgets.grouped_sliders import (
     LabeledSlider,
     GroupedWidgetSet,
-<<<<<<< HEAD
-    FittingParameterTableSet,
-)
-=======
 )
 from qfit.widgets.fitting_table import FittingParameterTableSet
->>>>>>> 6c0c9b32
 
 # fit
 from qfit.controllers.fit import NumericalFitting
@@ -191,18 +179,11 @@
         self.setFocusPolicy(Qt.StrongFocus)
         self.offset = None
 
-<<<<<<< HEAD
-        # result panel connect
-        self.setUpPrefitResultConnects()
-
-        # fit
-=======
         # refit result panel connect
         self.setUpPrefitResultConnects()
 
         # fit
         self.threadpool = QThreadPool()
->>>>>>> 6c0c9b32
         self.fitParameterSet = QuantumModelParameterSet()
         self.quantumModel.addParametersToParameterSet(
             self.fitParameterSet,
@@ -210,14 +191,6 @@
             excluded_parameter_type=["ng", "flux", "cutoff", "truncated_dim", "l_osc"],
         )
         self.numericalFitting = NumericalFitting()
-<<<<<<< HEAD
-
-        self.fitTableInserts()
-        self.fitTableConnects()
-        self.addFittingPushButton()  # for test only
-        self.fitPushButtonConnects()
-
-=======
         self.fitResult = Result()
 
         self.fitTableInserts()
@@ -228,7 +201,6 @@
         # fit result panel connect
         self.setUpFitResultConnects()
 
->>>>>>> 6c0c9b32
     def dataSetupConnects(self):
         self.measurementData.setupUICallbacks(
             self.dataCheckBoxCallbacks, self.plotRangeCallback
@@ -788,11 +760,7 @@
             spectrum_data=self.spectrumData,
             calibration_data=self.calibrationData,
             extracted_data=self.allDatasets,
-            prefit_result=self.prefitResult
-<<<<<<< HEAD
-            # self.axes,
-=======
->>>>>>> 6c0c9b32
+            prefit_result=self.prefitResult,
         )
 
     def onPrefitRunClicked(self):
@@ -810,10 +778,6 @@
         # create a QWidget for the scrollArea and set a layout for it
         prefitScrollLayout = self.ui.prefitScrollAreaWidget.layout()
         prefitScrollLayout.setContentsMargins(0, 0, 0, 0)  # Remove the margins
-<<<<<<< HEAD
-        prefitScrollLayout.setSpacing(0)  # Remove the spacing
-=======
->>>>>>> 6c0c9b32
 
         # set the alignment of the entire prefit scroll layout
         prefitScrollLayout.setAlignment(Qt.AlignTop)
@@ -903,8 +867,6 @@
             mse_change_ui_setter=mse_change_ui_setter,
         )
 
-<<<<<<< HEAD
-=======
     def setUpFitResultConnects(self):
         """
         connect the prefit result to the relevant UI textboxes; whenever there is
@@ -926,7 +888,6 @@
             mse_change_ui_setter=mse_change_ui_setter,
         )
 
->>>>>>> 6c0c9b32
     def setUpPrefitOptionsConnects(self):
         """
         Set up the connects for the prefit options for UI
@@ -956,10 +917,7 @@
         self.quantumModel.setupAutorunCallbacks(
             autorun_callback=self.ui.autoRunCheckBox.isChecked,
         )
-<<<<<<< HEAD
-=======
         self.ui.autoRunCheckBox.setChecked(True)
->>>>>>> 6c0c9b32
         # connect the run button callback to the generation and run of parameter sweep
         # notice that parameter update is done in the slider connects
         self.ui.plotButton.clicked.connect(self.onPrefitRunClicked)
@@ -972,9 +930,6 @@
         """
 
         # temporary solution: put the fitting widget in the prefit scroll area
-<<<<<<< HEAD
-        prefitScrollLayout = self.ui.prefitScrollAreaWidget.layout()
-=======
         fitScrollWidget = self.ui.fitScrollArea.widget()
         fitScrollLayout = QVBoxLayout(fitScrollWidget)
 
@@ -982,7 +937,6 @@
         fitScrollLayout.setContentsMargins(0, 0, 0, 0)  # Remove the margins
         self.ui.fitScrollArea.setStyleSheet(f"background-color: rgb(33, 33, 33);")
         fitScrollWidget.setSizePolicy(QSizePolicy.Expanding, QSizePolicy.Fixed)
->>>>>>> 6c0c9b32
 
         self.fitTableSet = FittingParameterTableSet(self.ui.prefitScrollAreaWidget)
 
@@ -994,70 +948,22 @@
                 list(para_dict.keys()),
             )
 
-<<<<<<< HEAD
-        prefitScrollLayout.addWidget(self.fitTableSet)
-
-    def addFittingPushButton(self):
-        # add a fit button, for test only
-        prefitScrollLayout = self.ui.prefitScrollAreaWidget.layout()
-
-        self.tmpFitButton = QPushButton("Fit")
-        self.tmpFitButton.setStyleSheet("color: white")
-        prefitScrollLayout.addWidget(self.tmpFitButton)
-
-        self.tmpPrefitExportButton = QPushButton("import from prefit")
-        self.tmpPrefitExportButton.setStyleSheet("color: white")
-        prefitScrollLayout.addWidget(self.tmpPrefitExportButton)
-
-    def prefitParameterTransfer(self):
-        init_value_dict = self.sliderParameterSet.exportAttrDict("value")
+        fitScrollLayout.addWidget(self.fitTableSet)
+
+    def fittingParameterLoad(self, source: QuantumModelParameterSet):
+        init_value_dict = source.exportAttrDict("value")
         self.fitParameterSet.loadAttrDict(init_value_dict, "initValue")
         self.fitParameterSet.loadAttrDict(init_value_dict, "value")
-        max_value_dict = {key: value * 1.1 for key, value in init_value_dict.items()}
+        max_value_dict = {
+            key: (value * 1.1 if value > 0 else value * 0.9)
+            for key, value in init_value_dict.items()
+        }
         self.fitParameterSet.loadAttrDict(max_value_dict, "max")
-        min_value_dict = {key: value * 0.9 for key, value in init_value_dict.items()}
+        min_value_dict = {
+            key: (value * 0.9 if value > 0 else value * 1.1)
+            for key, value in init_value_dict.items()
+        }
         self.fitParameterSet.loadAttrDict(min_value_dict, "min")
-
-    def fitPushButtonConnects(self):
-        # the prefit parameter transfer
-        self.tmpPrefitExportButton.clicked.connect(self.prefitParameterTransfer)
-
-        # setup the optimization
-        self.tmpFitButton.clicked.connect(
-            lambda: self.numericalFitting.setupOptimization(
-                self.fitParameterSet,
-                self.quantumModel.MSEByParameters,
-                self.allDatasets,
-            )
-        )
-
-        # connect the fit button to the fitting function
-        self.tmpFitButton.clicked.connect(
-            lambda: self.numericalFitting.runOptimization(
-                self.fitParameterSet,
-                self.allDatasets,
-            )
-=======
-        fitScrollLayout.addWidget(self.fitTableSet)
-
-    def fittingParameterLoad(self, source: QuantumModelParameterSet):
-        init_value_dict = source.exportAttrDict("value")
-        self.fitParameterSet.loadAttrDict(
-            init_value_dict, "initValue"
-        )
-        self.fitParameterSet.loadAttrDict(
-            init_value_dict, "value"
-        )
-        max_value_dict = {key: (value * 1.1 if value > 0 else value * 0.9) 
-            for key, value in init_value_dict.items()}
-        self.fitParameterSet.loadAttrDict(
-            max_value_dict, "max"
-        )
-        min_value_dict = {key: (value * 0.9 if value > 0 else value * 1.1)
-            for key, value in init_value_dict.items()}
-        self.fitParameterSet.loadAttrDict(
-            min_value_dict, "min"
-        )
 
     def _backgroundOptimization(self):
         """
@@ -1081,9 +987,7 @@
         self.fittingCallbackConnects()
 
     def fittingCallbackConnects(self):
-        self.numericalFitting.signals.optFinished.connect(
-            self._onOptFinished
-        )
+        self.numericalFitting.signals.optFinished.connect(self._onOptFinished)
 
     def fitPushButtonConnects(self):
         # setup the optimization
@@ -1095,11 +999,11 @@
                 self.sweepParameterSet,
                 self.calibrationData,
                 self.fitResult,
-        ))
+            )
+        )
 
         # connect the fit button to the fitting function
-        self.ui.fitButton.clicked.connect(
-            self._backgroundOptimization)
+        self.ui.fitButton.clicked.connect(self._backgroundOptimization)
 
         # the prefit parameter export
         self.ui.exportToFitButton.clicked.connect(
@@ -1114,7 +1018,6 @@
         # the prefit parameter import
         self.ui.exportToPrefitButton.clicked.connect(
             lambda: self.sliderParameterSet.update(self.fitParameterSet)
->>>>>>> 6c0c9b32
         )
 
     def fitTableConnects(self):
