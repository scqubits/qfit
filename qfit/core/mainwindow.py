--- conflicted
+++ resolved
@@ -80,14 +80,9 @@
 from qfit.views.prefit import PrefitView
 from qfit.models.data_structures import QMSliderParam, QMSweepParam
 from qfit.models.quantum_model_parameters import (
-<<<<<<< HEAD
-    ParamSet, HSParamSet, PrefitParamModel
-=======
     ParamSet,
     HSParamSet,
     PrefitParamModel,
-    FitParamModel,
->>>>>>> 069b2336
 )
 from qfit.models.numerical_model import QuantumModel
 
@@ -144,12 +139,8 @@
         self.pagingMVCInits()
 
         # extract
-<<<<<<< HEAD
-        self.extractingMVCInits(hilbertspace)
-=======
         self.extractingMVCInits(hilbertspace, measurementData)
-        self.extractingCtrl.dynamicalInit()
->>>>>>> 069b2336
+        # self.extractingCtrl.dynamicalInit()
 
         # prefit: controller, two models and their connection to view (sliders)
         self.prefitMVCInits(hilbertspace, measurementData)
@@ -164,14 +155,8 @@
         self.fitDynamicalElementsBuild(hilbertspace)
 
         # plot, mpl canvas
-<<<<<<< HEAD
-        self.measurementData = MeasDataSet([measurementData])
-        self.plottingMVCInits()
-        self.plottingCtrl.dynamicalInit()
-=======
         self.plottingMVCInits(hilbertspace)
         self.plottingCtrl.dynamicalInit(self.measurementData)
->>>>>>> 069b2336
 
         # help button
         self.helpButtonConnects()
@@ -511,37 +496,6 @@
             )
             self.close()
 
-<<<<<<< HEAD
-    @Slot()
-    def onParameterChange(self, slider_or_fit_parameter_set: ParamSet):
-        """
-        Model & View updates
-        """
-        self.quantumModel.updateCalc(
-            slider_or_fit_parameter_set=slider_or_fit_parameter_set,
-            sweep_parameter_set=self.sweepParameterSet,
-            # spectrum_data=self.spectrumData,
-            calibration_data=self.calibrationData,
-            extracted_data=self.allDatasets,
-            # prefit_result=self.prefitResult,
-        )
-
-    @Slot()
-    def onPrefitPlotClicked(self):
-        """
-        Model & View updates
-        """
-        self.quantumModel.sweep2SpecMSE(
-            slider_or_fit_parameter_set=self.prefitParamModel,
-            sweep_parameter_set=self.sweepParameterSet,
-            # spectrum_data=self.spectrumData,
-            extracted_data=self.allDatasets,
-            calibration_data=self.calibrationData,
-            # result=self.prefitResult,
-        )
-
-=======
->>>>>>> 069b2336
     def prefitViewUpdates(self, hilbertspace: HilbertSpace):
         """
         THIS METHOS BELONGS TO THE PREFIT PARAMETER CONTROLLER
@@ -880,24 +834,15 @@
     ):
         # here, the measurementData is a instance of MeasurementData, which is
         # regenerated from the data file
-<<<<<<< HEAD
-        self.calibrationData.resetCalibration()
-        self.calibrationView.setView(*self.calibrationData.allCalibrationVecs())
-=======
-        self.measurementData = MeasDataSet(measurementData)
+        # self.measurementData = MeasDataSet(measurementData)
         # self.calibrationData.resetCalibration()
         # self.calibrationView.setView(*self.calibrationData.allCalibrationVecs())
->>>>>>> 069b2336
 
         # self.extractingCtrl.dynamicalInit()
         self.prefitDynamicalElementsBuild(hilbertspace)
         self.fitDynamicalElementsBuild(hilbertspace)
 
-<<<<<<< HEAD
-        # self.plottingCtrl.dynamicalInit()
-=======
-        self.plottingCtrl.dynamicalInit(self.measurementData)
->>>>>>> 069b2336
+        # self.plottingCtrl.dynamicalInit(self.measurementData)
 
         # self.allDatasets.loadedFromRegistry.connect(self.extractedDataSetup)
 
