# mainwindow.py
#
# This file is part of qfit.
#
#    Copyright (c) 2020, Jens Koch
#    All rights reserved.
#
#    This source code is licensed under the BSD-style license found in the
#    LICENSE file in the root directory of this source tree.
############################################################################


import copy
import sys
from functools import partial
from typing import TYPE_CHECKING, Dict, Tuple, Union

import matplotlib as mpl
import matplotlib.cm as cm
import numpy as np

from scqubits.core.hilbert_space import HilbertSpace

from PySide6.QtCore import QPoint, QRect, QSize, Qt, Slot
from PySide6.QtGui import QColor, QMouseEvent, Qt
from PySide6.QtWidgets import (
    QLabel,
    QWidget,
    QVBoxLayout,
    QHBoxLayout,
    QGraphicsDropShadowEffect,
    QMessageBox,
    QPushButton,
    QStyle,
    QCheckBox,
)

import qfit.core.app_state as appstate
from qfit.models.calibration_data import CalibrationData
from qfit.widgets.calibration import CalibrationView
from qfit.core.app_state import State
from qfit.core.helpers import transposeEach
from qfit.models.extracted_data import ActiveExtractedData, AllExtractedData
from qfit.widgets.data_tagging import TagDataView
from qfit.io_utils.import_data import importFile
from qfit.io_utils.save_data import saveFile
from qfit.settings import color_dict
from qfit.ui_views.resizable_window import ResizableFramelessWindow
from qfit.ui_designer.ui_window import Ui_MainWindow
from qfit.widgets.menu import MenuWidget

# pre-fit
from qfit.models.quantum_model_parameters import (
    QuantumModelSliderParameter,
    QuantumModelParameterSet,
    QuantumModelFittingParameter,
)
from qfit.models.numerical_spectrum_data import SpectrumData
from qfit.controllers.numerical_model import QuantumModel
from qfit.widgets.grouped_sliders import (
    LabeledSlider,
    GroupedWidgetSet,
<<<<<<< HEAD
    FittingParameterTableSet,
=======
    FittingParameterTableSet
>>>>>>> 31ce76d6
)

# fit
from qfit.controllers.fit import NumericalFitting

if TYPE_CHECKING:
    from qfit.widgets.calibration import CalibrationLineEdit
    from qfit.models.qfit_data import QfitData

MeasurementDataType = Tuple[Dict[str, np.ndarray], Dict[str, np.ndarray]]

mpl.rcParams["toolbar"] = "None"


class MainWindow(ResizableFramelessWindow):
    """Class for the main window of the app."""

    ui: Ui_MainWindow
    # ui_menu: Ui_MenuWidget

    measurementData: MeasurementDataType
    extractedData: "QfitData"
    activeDataset: ActiveExtractedData
    allDatasets: AllExtractedData
    tagDataView: TagDataView

    calibrationData: CalibrationData
    calibrationView: CalibrationView
    rawLineEdits: Dict[str, "CalibrationLineEdit"]
    mapLineEdits: Dict[str, "CalibrationLineEdit"]
    calibrationButtons: Dict[str, QPushButton]
    calibrationStates: Dict[str, State]

    axes: mpl.axes.Axes
    cidCanvas: int
    offset: Union[None, QPoint]

    def __init__(self, measurementData, hilbert_space, extractedData=None):
        ResizableFramelessWindow.__init__(self)
        self.disconnectCanvas = False  # used to temporarily switch off canvas updates

        self.ui = Ui_MainWindow()
        self.ui.setupUi(self)

        # fix visibility of collapsible panels
        self.ui.xyzDataGridFrame.setVisible(False)
        self.ui.calibrationQFrame.setVisible(False)
        self.ui.filterQFrame.setVisible(False)

        self.ui_menu = MenuWidget(parent=self)

        self.setShadows()

        self.uiPagesConnects()
        self.uiMenuConnects()

        self.setupUICalibration()
        self.calibrationData = CalibrationData()
        self.calibrationData.setCalibration(*self.calibrationView.calibrationPoints())

        self.matching_mode = False
        self.mousedat = None

        self.setupUIPlotOptions()

        self.measurementData = measurementData
        self.extractedData = extractedData
        self.dataSetupConnects()

        # prefit: controller, two models and their connection to view (sliders)
        self.sliderParameterSet = QuantumModelParameterSet()
        self.sweepParameterSet = QuantumModelParameterSet()
        self.spectrumData = SpectrumData()
        self.quantumModel = QuantumModel(hilbert_space)
        self.quantumModel.addParametersToParameterSet(
            self.sliderParameterSet,
            parameter_usage="slider",
            excluded_parameter_type=["ng", "flux", "cutoff", "truncated_dim", "l_osc"],
        )
        self.quantumModel.addParametersToParameterSet(
            self.sweepParameterSet,
            parameter_usage="sweep",
            included_parameter_type=["ng", "flux"],
        )

        self.prefitSlidersInserts()

        # setup mpl canvas
        self.uiColorScaleConnects()
        self.uiCalibrationConnects()
        self.uiCanvasControlConnects()
        self.uiMplCanvasConnects()
        self.ui.mplFigureCanvas.selectOn()

        # prefit: connect the data model to the sliders, canvas, boxes etc. Should be done after
        # the canvas is set up.
        self.prefitSlidersConnects()
        self.setUpSpectrumPlotConnects()
<<<<<<< HEAD
        self.setUpPrefitOptionsConnects()
        self.setUpPrefitRunConnects()
=======
        self.setUpQuantumModelConnects()
        self.prefitSettingConnects()
>>>>>>> 31ce76d6

        self.setFocusPolicy(Qt.StrongFocus)
        self.offset = None

        # fit
        self.fitParameterSet = QuantumModelParameterSet()
        self.quantumModel.addParametersToParameterSet(
            self.fitParameterSet,
            parameter_usage="fit",
            excluded_parameter_type=["ng", "flux", "cutoff", "truncated_dim", "l_osc"],
        )
<<<<<<< HEAD

        # self.fitTableInserts()
        # self.fitTableConnects()
=======
        

        self.fitTableInserts()
        self.fitTableConnects()
>>>>>>> 31ce76d6

    def dataSetupConnects(self):
        self.measurementData.setupUICallbacks(
            self.dataCheckBoxCallbacks, self.plotRangeCallback
        )
        self.setupUIData()
        self.setupUIXYZComboBoxes()
        self.tagDataView = TagDataView(self.ui)
        self.uiDataConnects()
        self.uiDataOptionsConnects()
        self.uiDataControlConnects()
        self.uiXYZComboBoxesConnects()

        if self.extractedData is not None:
            self.allDatasets.dataNames = self.extractedData.datanames
            self.allDatasets.assocDataList = transposeEach(self.extractedData.datalist)
            self.allDatasets.assocTagList = self.extractedData.tag_data
            self.calibrationData.setCalibration(
                *self.extractedData.calibration_data.allCalibrationVecs()
            )

            self.calibrationView.setView(*self.calibrationData.allCalibrationVecs())
            self.activeDataset._data = self.allDatasets.currentAssocItem()
            self.tagDataView.setTag(self.allDatasets.currentTagItem())
            self.allDatasets.layoutChanged.emit()
            self.activeDataset.layoutChanged.emit()

    def mousePressEvent(self, event: QMouseEvent):
        if event.button() == Qt.LeftButton:
            self.offset = event.pos()
        else:
            super().mousePressEvent(event)

    def mouseMoveEvent(self, event: QMouseEvent):
        if self.offset is not None and event.buttons() == Qt.LeftButton:
            self.move(self.pos() + event.pos() - self.offset)
        else:
            super().mouseMoveEvent(event)

    def mouseReleaseEvent(self, event: QMouseEvent):
        self.offset = None
        super().mouseReleaseEvent(event)

    def setShadows(self):
        for button in [
            self.ui.newRowButton,
            self.ui.deleteRowButton,
            self.ui.clearAllButton,
            self.ui.calibrateX1Button,
            self.ui.calibrateX2Button,
            self.ui.calibrateY1Button,
            self.ui.calibrateY2Button,
        ]:
            eff = QGraphicsDropShadowEffect(button)
            eff.setOffset(2)
            eff.setBlurRadius(18.0)
            eff.setColor(QColor(0, 0, 0, 90))
            button.setGraphicsEffect(eff)

        for button in [
            self.ui.zoomViewButton,
            self.ui.resetViewButton,
            self.ui.panViewButton,
            self.ui.selectViewButton,
            self.ui.swapXYButton,
        ]:
            eff = QGraphicsDropShadowEffect(button)
            eff.setOffset(2)
            eff.setBlurRadius(18.0)
            eff.setColor(QColor(0, 0, 0, 90))
            button.setGraphicsEffect(eff)

    def setupUICalibration(self):
        """For the interface that enables calibration of data with respect to x and y axis, group QLineEdit elements
        and the corresponding buttons in dicts. Set up a dictionary mapping calibration labels to the corresponding
        State choices. Finally, set up an instance of CalibrationData and
        CalibrationView"""
        self.rawLineEdits = {
            "X1": self.ui.rawX1LineEdit,
            "X2": self.ui.rawX2LineEdit,
            "Y1": self.ui.rawY1LineEdit,
            "Y2": self.ui.rawY2LineEdit,
        }
        self.mapLineEdits = {
            "X1": self.ui.mapX1LineEdit,
            "X2": self.ui.mapX2LineEdit,
            "Y1": self.ui.mapY1LineEdit,
            "Y2": self.ui.mapY2LineEdit,
        }
        self.calibrationButtons = {
            "X1": self.ui.calibrateX1Button,
            "X2": self.ui.calibrateX2Button,
            "Y1": self.ui.calibrateY1Button,
            "Y2": self.ui.calibrateY2Button,
        }
        self.calibrationStates = {
            "X1": State.CALIBRATE_X1,
            "X2": State.CALIBRATE_X2,
            "Y1": State.CALIBRATE_Y1,
            "Y2": State.CALIBRATE_Y2,
        }

        self.calibrationView = CalibrationView(self.rawLineEdits, self.mapLineEdits)

    def setupUIPlotOptions(self):
        self.dataCheckBoxCallbacks = {
            "topHatFilter": self.ui.topHatCheckBox.isChecked,
            "waveletFilter": self.ui.waveletCheckBox.isChecked,
            "edgeFilter": self.ui.edgeFilterCheckBox.isChecked,
            "bgndSubtractX": self.ui.bgndSubtractXCheckBox.isChecked,
            "bgndSubtractY": self.ui.bgndSubtractYCheckBox.isChecked,
            "logColoring": self.ui.logScaleCheckBox.isChecked,
        }

    def plotRangeCallback(self):
        val1 = self.ui.rangeSliderMin.value() / 100.0
        val2 = self.ui.rangeSliderMax.value() / 100.0
        min_val = min(val1, val2)
        max_val = max(val1, val2)
        return [min_val, max_val]

    def setupUIData(self):
        """Set up the main class instances holding the data extracted from placing
        markers on the canvas. The AllExtractedData instance holds all data, whereas the
        ActiveExtractedData instance holds data of the currently selected data set."""
        self.activeDataset = ActiveExtractedData()
        self.activeDataset.setAdaptiveCalibrationFunc(
            self.calibrationData.adaptiveConversionFunc
        )
        self.ui.dataTableView.setModel(self.activeDataset)

        self.allDatasets = AllExtractedData()
        self.allDatasets.setCalibrationFunc(self.calibrationData.calibrateDataset)
        self.ui.datasetListView.setModel(self.allDatasets)

    def setupUIXYZComboBoxes(self):
        zDataNames = list(self.measurementData.zCandidates.keys())
        self.ui.zComboBox.clear()
        self.ui.zComboBox.addItems(zDataNames)
        self.ui.zComboBox.setCurrentText(self.measurementData.currentZ.name)
        self.setupXYDataBoxes()

    def uiPagesConnects(self):
        self.ui.modeSelectButton.clicked.connect(
            lambda: self.ui.pagesStackedWidget.setCurrentIndex(0)
        )
        self.ui.modeSelectButton.clicked.connect(
            lambda: self.ui.bottomStackedWidget.setCurrentIndex(0)
        )
        self.ui.modeTagButton.clicked.connect(
            lambda: self.ui.pagesStackedWidget.setCurrentIndex(1)
        )
        self.ui.modeTagButton.clicked.connect(
            lambda: self.ui.bottomStackedWidget.setCurrentIndex(0)
        )
        self.ui.modePrefitButton.clicked.connect(
            lambda: self.ui.pagesStackedWidget.setCurrentIndex(2)
        )
        self.ui.modePrefitButton.clicked.connect(
            lambda: self.ui.bottomStackedWidget.setCurrentIndex(1)
        )
        self.ui.modeFitButton.clicked.connect(
            lambda: self.ui.pagesStackedWidget.setCurrentIndex(3)
        )
        self.ui.modeFitButton.clicked.connect(
            lambda: self.ui.bottomStackedWidget.setCurrentIndex(2)
        )

    def uiDataConnects(self):
        """Make connections for changes in data."""
        # Whenever the data layout in the ActiveExtractedData changes, update
        # the corresponding AllExtractedData data; this includes the important
        # event of adding extraction points to the ActiveExtractedData
        self.activeDataset.layoutChanged.connect(
            lambda: self.ui.datasetListView.model().updateAssocData(
                newData=self.activeDataset.all()
            )
        )

        # If data in the TableView is changed manually through editing,
        # the 'dataChanged' signal will be emitted. The following connects the signal
        # to an update in th data stored in the AllExtractedData
        self.activeDataset.dataChanged.connect(
            lambda topLeft, bottomRight: self.ui.datasetListView.model().updateAssocData(
                newData=self.activeDataset.all()
            )
        )

        # Whenever the AllExtractedData changes layout - for example, due to
        # switching from one existing data set to another one, this connection will
        # ensure that the TableView will be updated with the correct data
        self.allDatasets.layoutChanged.connect(
            lambda: self.activeDataset.setAllData(
                newData=self.allDatasets.currentAssocItem()
            )
        )

        # Whenever data sets are added or removed from the ListView, this ensures
        # that the canvas display is updated.
        self.allDatasets.layoutChanged.connect(self.updatePlot)

        # Each time the data set is changed on ListView/Model by clicking a data set,
        # the data in ActiveExtractedData is updated to reflect the new selection.
        self.ui.datasetListView.clicked.connect(
            lambda: self.activeDataset.setAllData(
                newData=self.allDatasets.currentAssocItem()
            )
        )

        # A new selection of a data set item in ListView is accompanied by an update
        # of the canvas to show the appropriate plot of selected points
        self.ui.datasetListView.clicked.connect(lambda: self.updatePlot(init=False))

        # Whenever tag type or tag data is changed, update the AllExtractedData data
        self.tagDataView.changedTagType.connect(
            lambda: self.allDatasets.updateCurrentTag(self.tagDataView.getTagFromUI())
        )
        self.tagDataView.changedTagData.connect(
            lambda: self.allDatasets.updateCurrentTag(self.tagDataView.getTagFromUI())
        )

        # Whenever a new dataset is activated in the AllExtractedData, update the TagDataView
        self.ui.datasetListView.clicked.connect(
            lambda: self.tagDataView.setTag(self.allDatasets.currentTagItem())
        )

    def uiDataOptionsConnects(self):
        """Connect the UI elements related to display of data"""
        self.ui.topHatCheckBox.toggled.connect(lambda x: self.updatePlot())
        self.ui.waveletCheckBox.toggled.connect(lambda x: self.updatePlot())
        self.ui.edgeFilterCheckBox.toggled.connect(lambda x: self.updatePlot())
        self.ui.bgndSubtractXCheckBox.toggled.connect(lambda x: self.updatePlot())
        self.ui.bgndSubtractYCheckBox.toggled.connect(lambda x: self.updatePlot())

    def uiColorScaleConnects(self):
        """Connect the color scale related UI elements."""
        # Toggling the loc scale check box prompts replotting.
        self.ui.logScaleCheckBox.toggled.connect(lambda x: self.updatePlot())

        # Changes in the color map dropdown menu prompt replotting.
        self.ui.colorComboBox.activated.connect(lambda x: self.updatePlot())

        # Ensure that a change in the range slider positions cause an update of the plot.
        self.ui.rangeSliderMin.valueChanged.connect(lambda x: self.updatePlot())
        self.ui.rangeSliderMax.valueChanged.connect(lambda x: self.updatePlot())

    def uiCalibrationConnects(self):
        """Connect UI elements for data calibration."""
        self.ui.calibratedCheckBox.toggled.connect(self.toggleCalibration)

        for label in self.calibrationButtons:
            self.calibrationButtons[label].clicked.connect(
                partial(self.calibrate, label)
            )

        for lineEdit in list(self.rawLineEdits.values()) + list(
            self.mapLineEdits.values()
        ):
            lineEdit.editingFinished.connect(self.updateCalibration)

    def uiCanvasControlConnects(self):
        """Connect the UI buttons for reset, zoom, and pan functions of the matplotlib canvas."""
        self.ui.resetViewButton.clicked.connect(self.ui.mplFigureCanvas.resetView)
        self.ui.zoomViewButton.clicked.connect(self.toggleZoom)
        self.ui.panViewButton.clicked.connect(self.togglePan)
        self.ui.selectViewButton.clicked.connect(self.toggleSelect)
        self.ui.swapXYButton.clicked.connect(self.swapXY)

    def uiDataControlConnects(self):
        """Connect buttons for inserting and deleting a data set, or clearing all data sets"""
        self.ui.newRowButton.clicked.connect(self.allDatasets.newRow)
        self.ui.deleteRowButton.clicked.connect(self.allDatasets.removeCurrentRow)
        self.ui.clearAllButton.clicked.connect(self.allDatasets.removeAll)

        self.ui.newRowButton.clicked.connect(
            lambda: self.tagDataView.setTag(self.allDatasets.currentTagItem())
        )
        self.ui.deleteRowButton.clicked.connect(
            lambda: self.tagDataView.setTag(self.allDatasets.currentTagItem())
        )
        self.ui.clearAllButton.clicked.connect(
            lambda: self.tagDataView.setTag(self.allDatasets.currentTagItem())
        )

    def uiXYZComboBoxesConnects(self):
        self.ui.zComboBox.activated.connect(self.zDataUpdate)
        self.ui.xComboBox.activated.connect(self.xAxisUpdate)
        self.ui.yComboBox.activated.connect(self.yAxisUpdate)

    def uiMplCanvasConnects(self):
        """Set up the matplotlib canvas and start monitoring for mouse click events in the canvas area."""
        self.axes = self.ui.mplFigureCanvas.canvas.figure.subplots()
        self.updatePlot(initialize=True)
        self.cidCanvas = self.axes.figure.canvas.mpl_connect(
            "button_press_event", self.canvasClickMonitoring
        )
        self.ui.mplFigureCanvas.set_callback(self.allDatasets)
        self.cidMove = self.axes.figure.canvas.mpl_connect(
            "motion_notify_event", self.canvasMouseMonitoring
        )

    def uiMenuConnects(self):
        self.ui.toggleMenuButton.clicked.connect(self.ui_menu.toggle)
        # self.ui_menu.menuQuitButton.clicked.connect(self.closeApp)
        # self.ui_menu.menuOpenButton.clicked.connect(self.openFile)

    def setupXYDataBoxes(self):
        self.ui.xComboBox.clear()
        xDataNames = list(self.measurementData.currentXCompatibles.keys())
        self.ui.xComboBox.addItems(xDataNames)
        self.ui.xComboBox.setCurrentText(self.measurementData.currentX.name)

        self.ui.yComboBox.clear()
        yDataNames = list(self.measurementData.currentYCompatibles.keys())
        self.ui.yComboBox.addItems(yDataNames)
        self.ui.yComboBox.setCurrentText(self.measurementData.currentY.name)

    @Slot()
    def toggleSelect(self):
        if appstate.state != State.SELECT:
            appstate.state = State.SELECT
            self.ui.mplFigureCanvas.selectOn()

    @Slot()
    def toggleZoom(self):
        if appstate.state != "ZOOM":
            appstate.state = State.ZOOM
            self.ui.mplFigureCanvas.zoomView()

    @Slot()
    def togglePan(self):
        if appstate.state != "PAN":
            appstate.state = State.PAN
            self.ui.mplFigureCanvas.panView()

    def line_select_callback(self, eclick, erelease):
        """
        Callback for line selection.

        *eclick* and *erelease* are the press and release events.
        """
        x1, y1 = eclick.xdata, eclick.ydata
        x2, y2 = erelease.xdata, erelease.ydata
        # print(f"({x1:3.2f}, {y1:3.2f}) --> ({x2:3.2f}, {y2:3.2f})")
        # print(f" The buttons you used were: {eclick.button} {erelease.button}")

    @Slot()
    def canvasClickMonitoring(self, event):
        """Main loop for acting on mouse events occurring in the canvas area."""
        if event.xdata is None or event.ydata is None:
            return

        for calibrationLabel in ["X1", "X2", "Y1", "Y2"]:
            data = event.xdata if (calibrationLabel[0] == "X") else event.ydata

            if appstate.state == self.calibrationStates[calibrationLabel]:
                self.rawLineEdits[calibrationLabel].setText(str(data))
                self.rawLineEdits[calibrationLabel].home(False)
                self.mapLineEdits[calibrationLabel].selectAll()
                self.ui.selectViewButton.setChecked(True)
                self.ui.mplFigureCanvas.selectOn()
                self.rawLineEdits[calibrationLabel].editingFinished.emit()
                return

        if appstate.state == State.SELECT:
            current_data = self.activeDataset.all()
            if self.matching_mode:
                x1y1 = np.asarray([self.closest_line(event.xdata), event.ydata])
            else:
                x1y1 = np.asarray([event.xdata, event.ydata])
            for index, x2y2 in enumerate(current_data.transpose()):
                if self.isRelativelyClose(x1y1, x2y2):
                    self.activeDataset.removeColumn(index)
                    self.updatePlot()
                    return
            self.activeDataset.append(*x1y1)
            self.updatePlot()

    @Slot()
    def canvasMouseMonitoring(self, event):
        self.axes.figure.canvas.flush_events()
        self.matching_mode = False
        if (
            self.allDatasets.currentRow != 0
            and len(self.allDatasets.assocDataList[0][0]) > 0
        ):
            self.matching_mode = True
        if not self.matching_mode:
            return

        if event.xdata is None or event.ydata is None:
            return

    @Slot()
    def updatePlot(self, initialize: bool = False, **kwargs):
        """Update the current plot of measurement data and markers of selected data
        points."""
        if self.disconnectCanvas:
            return

        # If this is not the first time of plotting, store the current axes limits and
        # clear the graph.
        if not initialize:
            xlim = self.axes.get_xlim()
            ylim = self.axes.get_ylim()
        self.axes.clear()

        # Set the matplotlib colormap according to the selection in the dropdown menu.
        colorStr = self.ui.colorComboBox.currentText()
        cross_color = color_dict[colorStr]["Cross"]
        line_color = color_dict[colorStr]["line"]
        scatter_color = color_dict[colorStr]["Scatter"]
        cmap = copy.copy(getattr(cm, colorStr))
        cmap.set_bad(color="black")

        # plot the background data
        self.measurementData.canvasPlot(self.axes, cmap=cmap)

        # plot the numerically calculated spectrum
        self.spectrumData.canvasPlot(self.axes)

        # If there are any extracted data points in the currently active data set, show
        # those via a scatter plot.
        if self.activeDataset.columnCount() > 0:
            dataXY = self.activeDataset.all()
            self.axes.scatter(
                dataXY[0],
                dataXY[1],
                c=scatter_color,
                marker=r"$\odot$",
                s=130,
                alpha=0.5,
            )

        plotted_data = []
        line_data = self.allDatasets.assocDataList[0]
        for count, i in enumerate(line_data[0]):
            if i not in plotted_data:
                self.axes.axline(
                    (i, line_data[1][count]),
                    (i, line_data[1][count] - (line_data[1][count]) * 0.1),
                    c=line_color,
                    alpha=0.7,
                )
            plotted_data.append(i)

        # Make sure that new axes limits match the old ones.
        if not initialize:
            self.axes.set_xlim(xlim)
            self.axes.set_ylim(ylim)

        self.axes.figure.canvas.draw()
        self.ui.mplFigureCanvas.set_callback(self.allDatasets)

    # def toggleMenu(self):
    #     if self.menuWidget.menuFrame.isHidden():
    #         self.menuWidget.menuFrame.show()
    #     else:
    #         self.menuWidget.menuFrame.hide()

    @Slot()
    def calibrate(self, calibrationLabel: str):
        """Mouse click on one of the calibration buttons prompts switching to
        calibration mode. Mouse cursor crosshair is adjusted and canvas waits for
        click setting calibration point x or y component."""
        appstate.state = self.calibrationStates[calibrationLabel]
        self.ui.mplFigureCanvas.calibrateOn(calibrationLabel[0])

    @Slot()
    def updateCalibration(self):
        """Transfer new calibration data from CalibrationView over to calibrationData
        instance. If the model is currently applying the calibration, then emit
        signal to rewrite the table."""
        self.calibrationData.setCalibration(*self.calibrationView.calibrationPoints())
        if self.calibrationData.applyCalibration:
            self.activeDataset.layoutChanged.emit()

    @Slot()
    def toggleCalibration(self):
        """If calibration check box is changed, toggle the calibration status of the
        calibrationData. Also induce change at the level of the displayed data of
        selected points."""
        self.calibrationData.toggleCalibration()
        self.activeDataset.toggleCalibratedView()

    @Slot(int)
    def zDataUpdate(self, itemIndex: int):
        self.measurementData.setCurrentZ(itemIndex)
        self.setupXYDataBoxes()
        self.updatePlot(initialize=True)

    @Slot(int)
    def xAxisUpdate(self, itemIndex: int):
        self.measurementData.setCurrentX(itemIndex)
        self.updatePlot(initialize=True)

    @Slot(int)
    def yAxisUpdate(self, itemIndex: int):
        self.measurementData.setCurrentY(itemIndex)
        self.updatePlot(initialize=True)

    @Slot()
    def swapXY(self):
        self.disconnectCanvas = True
        self.measurementData.swapXY()
        self.setupXYDataBoxes()

        self.allDatasets.swapXY()
        self.allDatasets.layoutChanged.emit()

        xBgndSub = self.ui.bgndSubtractXCheckBox.checkState()
        yBgndSub = self.ui.bgndSubtractYCheckBox.checkState()

        self.ui.bgndSubtractXCheckBox.setCheckState(yBgndSub)
        self.ui.bgndSubtractYCheckBox.setCheckState(xBgndSub)

        rawx1 = self.rawLineEdits["X1"].value()
        rawx2 = self.rawLineEdits["X2"].value()
        rawy1 = self.rawLineEdits["Y1"].value()
        rawy2 = self.rawLineEdits["Y2"].value()
        mapx1 = self.mapLineEdits["X1"].value()
        mapx2 = self.mapLineEdits["X2"].value()
        mapy1 = self.mapLineEdits["Y1"].value()
        mapy2 = self.mapLineEdits["Y2"].value()
        self.rawLineEdits["X1"].setText(str(rawy1))
        self.rawLineEdits["Y1"].setText(str(rawx1))
        self.rawLineEdits["X2"].setText(str(rawy2))
        self.rawLineEdits["Y2"].setText(str(rawx2))
        self.mapLineEdits["X1"].setText(str(mapy1))
        self.mapLineEdits["Y1"].setText(str(mapx1))
        self.mapLineEdits["X2"].setText(str(mapy2))
        self.mapLineEdits["Y2"].setText(str(mapx2))
        self.updateCalibration()

        self.disconnectCanvas = False
        self.updatePlot(initialize=True)

    def isRelativelyClose(self, x1y1: np.ndarray, x2y2: np.ndarray):
        """Check whether the point x1y1 is relatively close to x2y2, given the current
        field of view on the canvas."""
        xlim = self.axes.get_xlim()
        ylim = self.axes.get_ylim()
        xmin, xmax = xlim
        ymin, ymax = ylim
        xrange = xmax - xmin
        yrange = ymax - ymin
        x1y1 = x1y1 / [xrange, yrange]
        x2y2 = x2y2 / [xrange, yrange]
        distance = np.linalg.norm(x1y1 - x2y2)
        if distance < 0.025:
            return True
        return False

    def prefitSlidersInserts(self):
        """
        Insert a set of sliders for the prefit parameters according to the parameter set
        """

        # create a QWidget for the scrollArea and set a layout for it
        prefitScrollWidget = QWidget()
        self.ui.prefitScrollArea.setWidget(prefitScrollWidget)
        prefitScrollLayout = QVBoxLayout()
        prefitScrollWidget.setLayout(prefitScrollLayout)

<<<<<<< HEAD
        # set the alignment of the entire prefit scroll layout
        prefitScrollLayout.setAlignment(Qt.AlignTop)

        # generate the slider set
        self.sliderSet = GroupedWidgetSet(
            widget_class=LabeledSlider,
            init_kwargs={"label_value_position": "left_right"},
            columns=1,
            parent=prefitScrollWidget,
=======
        # generate the slider set
        self.sliderSet = GroupedWidgetSet(
            widget_class = LabeledSlider,
            init_kwargs = {"label_value_position": "left_right"},
            columns = 1, 
            parent = prefitScrollWidget
>>>>>>> 31ce76d6
        )

        for key, para_dict in self.sliderParameterSet.items():
            group_name = self.sliderParameterSet.parentNameByObj[key]

            self.sliderSet.addGroupedWidgets(
<<<<<<< HEAD
                group_name,
                list(para_dict.keys()),
            )

=======
                group_name, 
                list(para_dict.keys()),
            )

        # test: autorun checkbox and button (in future, to be replaced by Qt designer generated widget)
        # autorunWidget = QWidget()
        # autorunLayout = QHBoxLayout()
        # autorunWidget.setLayout(autorunLayout)
        # self.autorunCheckBox = QCheckBox()
        # self.autorunButton = QPushButton("Run")
        # autorunLayout.addWidget(QLabel("Autorun:"))
        # autorunLayout.addWidget(self.autorunCheckBox)
        # autorunLayout.addWidget(self.autorunButton)
        # prefitScrollLayout.addWidget(autorunWidget)

>>>>>>> 31ce76d6
        prefitScrollLayout.addWidget(self.sliderSet)

    def prefitSlidersConnects(self):
        """
        Connect the sliders to the controller - update hilbertspace and spectrum
        """
        for key, para_dict in self.sliderParameterSet.items():
            group_name = self.sliderParameterSet.parentNameByObj[key]

            for para_name, para in para_dict.items():
                para: QuantumModelSliderParameter
                labeled_slider: LabeledSlider = self.sliderSet[group_name][para_name]

                para.setupUICallbacks(
                    labeled_slider.slider.value,
                    labeled_slider.slider.setValue,
                    labeled_slider.value.text,
                    labeled_slider.setValue,
                )

                # synchronize slider and box
                labeled_slider.sliderValueChangedConnect(para.sliderValueToBox)
                labeled_slider.valueTextChangeConnect(para.boxValueToSlider)

                # format the user's input
                labeled_slider.value.editingFinished.connect(para.onBoxEditingFinished)

                # connect to the controller to update the spectrum
                labeled_slider.editingFinishedConnect(
                    lambda *args, **kwargs: self.quantumModel.onSliderParameterChange(
                        slider_parameter_set=self.sliderParameterSet,
                        sweep_parameter_set=self.sweepParameterSet,
                        spectrum_data=self.spectrumData,
                        calibration_data=self.calibrationData,
                        extracted_data=self.allDatasets,
                        # self.axes,
                    )
                )
                labeled_slider.editingFinishedConnect(self.updatePlot)

                para.initialize()
                para.setParameterForParent()

<<<<<<< HEAD
    def fitTableInserts(self):
        """
        Insert a set of tables for the fitting parameters
=======
    def prefitSettingConnects(self):
        subsys_name_list = [
            QuantumModelParameterSet.parentSystemNames(subsys) 
            for subsys in self.quantumModel.hilbertspace.subsys_list
        ]
        for subsys_name in subsys_name_list:
            self.ui.subsysComboBox.insertItem(0, subsys_name)

    def setUpQuantumModelConnects(self):
        """
        Set up the connects for the UI elements (except dynamically generated sliders)
        """
        self.quantumModel.setupPlotUICallbacks(
            self.ui.subsysComboBox.currentText,
        )
        self.quantumModel.setupAutorunCallbacks(
            autorun_callback=lambda: True
        )  # TODO in the future, set it to self.autorunCheckBox.isChecked

    def setUpSpectrumPlotConnects(self):
        self.spectrumData.setupUICallbacks()

    def fitTableInserts(self):
        """
        Insert a set of tables for the fitting parameters 
>>>>>>> 31ce76d6
        """

        # temporary solution: put the fitting widget in the prefit scroll area
        prefitScrollWidget = self.sliderSet.parent()
        prefitScrollLayout = prefitScrollWidget.layout()

        self.fitTableSet = FittingParameterTableSet(prefitScrollWidget)

        for key, para_dict in self.fitParameterSet.items():
            group_name = self.fitParameterSet.parentNameByObj[key]

            self.fitTableSet.addGroupedWidgets(
<<<<<<< HEAD
                group_name,
=======
                group_name, 
>>>>>>> 31ce76d6
                list(para_dict.keys()),
            )

        prefitScrollLayout.addWidget(self.fitTableSet)

    def fitTableConnects(self):
        """
        Connect the tables to the model - two parameter sets
        """

        for key, para_dict in self.fitParameterSet.items():
            group_name = self.fitParameterSet.parentNameByObj[key]

            for para_name, para in para_dict.items():
                para: QuantumModelFittingParameter
<<<<<<< HEAD
                table = self.fitTableSet[group_name][para_name]

                # connect the UI and the model
                para.setupUICallbacks(
                    table.initialValue.text,
                    table.initialValue.setText,
                    table.currentValue.text,
                    table.currentValue.setText,
                    table.minValue.text,
                    table.minValue.setText,
                    table.maxValue.text,
                    table.maxValue.setText,
                    table.fixCheckbox.isChecked,
                    table.fixCheckbox.setChecked,
                )

                # format the user's input
                table.initialValue.editingFinished.connect(
                    para.onInitValueEditingFinished
                )
                table.minValue.editingFinished.connect(para.onMinEditingFinished)
                table.maxValue.editingFinished.connect(para.onMaxEditingFinished)

                para.initialize()

    def setUpPrefitOptionsConnects(self):
        """
        Set up the connects for the prefit options for UI
        """
        self.quantumModel.setupPlotUICallbacks()

    def setUpPrefitRunConnects(self):
        # connect the autorun checkbox callback
        self.quantumModel.setupAutorunCallbacks(
            autorun_callback=self.ui.autoRunCheckBox.isChecked,
        )
        # connect the run button callback to the generation and run of parameter sweep
        # notice that parameter update is done in the slider connects
        self.ui.runFitButton.clicked.connect(
            lambda: self.quantumModel.onButtonRunClicked(
                spectrum_data=self.spectrumData, extracted_data=self.allDatasets
            )
        )
        # update plot after the fit button is clicked
        self.ui.runFitButton.clicked.connect(self.updatePlot)

    def setUpSpectrumPlotConnects(self):
        self.spectrumData.setupUICallbacks()

=======
                single_row = self.fitTableSet[group_name][para_name]

                # connect the UI and the model
                para.setupUICallbacks(
                    single_row.initialValue.text,
                    single_row.initialValue.setText,
                    single_row.currentValue.text,
                    single_row.currentValue.setText,
                    single_row.minValue.text,
                    single_row.minValue.setText,
                    single_row.maxValue.text,
                    single_row.maxValue.setText,
                    single_row.fixCheckbox.isChecked,
                    single_row.fixCheckbox.setChecked,
                )

                # format the user's input
                single_row.initialValue.editingFinished.connect(para.onInitValueEditingFinished)
                single_row.minValue.editingFinished.connect(para.onMinEditingFinished)
                single_row.maxValue.editingFinished.connect(para.onMaxEditingFinished)

                para.initialize()

>>>>>>> 31ce76d6
    @Slot()
    def openFile(self, initialize: bool = False):
        if not initialize:
            self.ui_menu.toggle()
        self.measurementData, self.extractedData = importFile(parent=self)

        self.calibrationData.resetCalibration()
        self.calibrationView.setView(*self.calibrationData.allCalibrationVecs())

        self.dataSetupConnects()
        self.setupUIXYZComboBoxes()
        self.updatePlot(initialize=True)
        self.raise_()

    @Slot()
    def closeApp(self):
        """End the application"""
        if self.allDatasets.isEmpty():
            sys.exit()
        else:
            msgBox = QMessageBox()
            msgBox.setWindowTitle("qfit")
            msgBox.setIcon(QMessageBox.Question)
            msgBox.setInformativeText("Do you want to save changes?")
            msgBox.setText("This document has been modified.")
            msgBox.setStandardButtons(
                QMessageBox.Save | QMessageBox.Discard | QMessageBox.Cancel
            )
            msgBox.setDefaultButton(QMessageBox.Save)

            reply = msgBox.exec_()

            if reply == QMessageBox.Save:
                self.saveAndCloseApp()
            elif reply == QMessageBox.Discard:
                sys.exit()
            return

    @Slot()
    def saveAndCloseApp(self):
        """Save the extracted data and calibration information to file, then exit the
        application."""
        success = saveFile(self)
        if not success:
            return
        sys.exit()

    def resizeAndCenter(self, maxSize: QSize):
        newSize = QSize(maxSize.width() * 0.9, maxSize.height() * 0.9)
        maxRect = QRect(QPoint(0, 0), maxSize)
        self.setGeometry(
            QStyle.alignedRect(Qt.LeftToRight, Qt.AlignCenter, newSize, maxRect)
        )

    def closest_line(self, xdat):
        current_data = self.allDatasets.assocDataList[0]
        allxdiff = {np.abs(xdat - i): i for i in current_data[0]}
        return allxdiff[min(allxdiff.keys())]<|MERGE_RESOLUTION|>--- conflicted
+++ resolved
@@ -60,11 +60,7 @@
 from qfit.widgets.grouped_sliders import (
     LabeledSlider,
     GroupedWidgetSet,
-<<<<<<< HEAD
     FittingParameterTableSet,
-=======
-    FittingParameterTableSet
->>>>>>> 31ce76d6
 )
 
 # fit
@@ -163,13 +159,8 @@
         # the canvas is set up.
         self.prefitSlidersConnects()
         self.setUpSpectrumPlotConnects()
-<<<<<<< HEAD
         self.setUpPrefitOptionsConnects()
         self.setUpPrefitRunConnects()
-=======
-        self.setUpQuantumModelConnects()
-        self.prefitSettingConnects()
->>>>>>> 31ce76d6
 
         self.setFocusPolicy(Qt.StrongFocus)
         self.offset = None
@@ -181,16 +172,9 @@
             parameter_usage="fit",
             excluded_parameter_type=["ng", "flux", "cutoff", "truncated_dim", "l_osc"],
         )
-<<<<<<< HEAD
 
         # self.fitTableInserts()
         # self.fitTableConnects()
-=======
-        
-
-        self.fitTableInserts()
-        self.fitTableConnects()
->>>>>>> 31ce76d6
 
     def dataSetupConnects(self):
         self.measurementData.setupUICallbacks(
@@ -755,7 +739,6 @@
         prefitScrollLayout = QVBoxLayout()
         prefitScrollWidget.setLayout(prefitScrollLayout)
 
-<<<<<<< HEAD
         # set the alignment of the entire prefit scroll layout
         prefitScrollLayout.setAlignment(Qt.AlignTop)
 
@@ -765,42 +748,16 @@
             init_kwargs={"label_value_position": "left_right"},
             columns=1,
             parent=prefitScrollWidget,
-=======
-        # generate the slider set
-        self.sliderSet = GroupedWidgetSet(
-            widget_class = LabeledSlider,
-            init_kwargs = {"label_value_position": "left_right"},
-            columns = 1, 
-            parent = prefitScrollWidget
->>>>>>> 31ce76d6
         )
 
         for key, para_dict in self.sliderParameterSet.items():
             group_name = self.sliderParameterSet.parentNameByObj[key]
 
             self.sliderSet.addGroupedWidgets(
-<<<<<<< HEAD
                 group_name,
                 list(para_dict.keys()),
             )
 
-=======
-                group_name, 
-                list(para_dict.keys()),
-            )
-
-        # test: autorun checkbox and button (in future, to be replaced by Qt designer generated widget)
-        # autorunWidget = QWidget()
-        # autorunLayout = QHBoxLayout()
-        # autorunWidget.setLayout(autorunLayout)
-        # self.autorunCheckBox = QCheckBox()
-        # self.autorunButton = QPushButton("Run")
-        # autorunLayout.addWidget(QLabel("Autorun:"))
-        # autorunLayout.addWidget(self.autorunCheckBox)
-        # autorunLayout.addWidget(self.autorunButton)
-        # prefitScrollLayout.addWidget(autorunWidget)
-
->>>>>>> 31ce76d6
         prefitScrollLayout.addWidget(self.sliderSet)
 
     def prefitSlidersConnects(self):
@@ -844,37 +801,20 @@
                 para.initialize()
                 para.setParameterForParent()
 
-<<<<<<< HEAD
-    def fitTableInserts(self):
-        """
-        Insert a set of tables for the fitting parameters
-=======
     def prefitSettingConnects(self):
         subsys_name_list = [
-            QuantumModelParameterSet.parentSystemNames(subsys) 
+            QuantumModelParameterSet.parentSystemNames(subsys)
             for subsys in self.quantumModel.hilbertspace.subsys_list
         ]
         for subsys_name in subsys_name_list:
             self.ui.subsysComboBox.insertItem(0, subsys_name)
 
-    def setUpQuantumModelConnects(self):
-        """
-        Set up the connects for the UI elements (except dynamically generated sliders)
-        """
-        self.quantumModel.setupPlotUICallbacks(
-            self.ui.subsysComboBox.currentText,
-        )
-        self.quantumModel.setupAutorunCallbacks(
-            autorun_callback=lambda: True
-        )  # TODO in the future, set it to self.autorunCheckBox.isChecked
-
     def setUpSpectrumPlotConnects(self):
         self.spectrumData.setupUICallbacks()
 
     def fitTableInserts(self):
         """
-        Insert a set of tables for the fitting parameters 
->>>>>>> 31ce76d6
+        Insert a set of tables for the fitting parameters
         """
 
         # temporary solution: put the fitting widget in the prefit scroll area
@@ -887,11 +827,7 @@
             group_name = self.fitParameterSet.parentNameByObj[key]
 
             self.fitTableSet.addGroupedWidgets(
-<<<<<<< HEAD
                 group_name,
-=======
-                group_name, 
->>>>>>> 31ce76d6
                 list(para_dict.keys()),
             )
 
@@ -907,57 +843,6 @@
 
             for para_name, para in para_dict.items():
                 para: QuantumModelFittingParameter
-<<<<<<< HEAD
-                table = self.fitTableSet[group_name][para_name]
-
-                # connect the UI and the model
-                para.setupUICallbacks(
-                    table.initialValue.text,
-                    table.initialValue.setText,
-                    table.currentValue.text,
-                    table.currentValue.setText,
-                    table.minValue.text,
-                    table.minValue.setText,
-                    table.maxValue.text,
-                    table.maxValue.setText,
-                    table.fixCheckbox.isChecked,
-                    table.fixCheckbox.setChecked,
-                )
-
-                # format the user's input
-                table.initialValue.editingFinished.connect(
-                    para.onInitValueEditingFinished
-                )
-                table.minValue.editingFinished.connect(para.onMinEditingFinished)
-                table.maxValue.editingFinished.connect(para.onMaxEditingFinished)
-
-                para.initialize()
-
-    def setUpPrefitOptionsConnects(self):
-        """
-        Set up the connects for the prefit options for UI
-        """
-        self.quantumModel.setupPlotUICallbacks()
-
-    def setUpPrefitRunConnects(self):
-        # connect the autorun checkbox callback
-        self.quantumModel.setupAutorunCallbacks(
-            autorun_callback=self.ui.autoRunCheckBox.isChecked,
-        )
-        # connect the run button callback to the generation and run of parameter sweep
-        # notice that parameter update is done in the slider connects
-        self.ui.runFitButton.clicked.connect(
-            lambda: self.quantumModel.onButtonRunClicked(
-                spectrum_data=self.spectrumData, extracted_data=self.allDatasets
-            )
-        )
-        # update plot after the fit button is clicked
-        self.ui.runFitButton.clicked.connect(self.updatePlot)
-
-    def setUpSpectrumPlotConnects(self):
-        self.spectrumData.setupUICallbacks()
-
-=======
                 single_row = self.fitTableSet[group_name][para_name]
 
                 # connect the UI and the model
@@ -975,13 +860,38 @@
                 )
 
                 # format the user's input
-                single_row.initialValue.editingFinished.connect(para.onInitValueEditingFinished)
+                single_row.initialValue.editingFinished.connect(
+                    para.onInitValueEditingFinished
+                )
                 single_row.minValue.editingFinished.connect(para.onMinEditingFinished)
                 single_row.maxValue.editingFinished.connect(para.onMaxEditingFinished)
 
                 para.initialize()
 
->>>>>>> 31ce76d6
+    def setUpPrefitOptionsConnects(self):
+        """
+        Set up the connects for the prefit options for UI
+        """
+        self.quantumModel.setupPlotUICallbacks()
+
+    def setUpPrefitRunConnects(self):
+        # connect the autorun checkbox callback
+        self.quantumModel.setupAutorunCallbacks(
+            autorun_callback=self.ui.autoRunCheckBox.isChecked,
+        )
+        # connect the run button callback to the generation and run of parameter sweep
+        # notice that parameter update is done in the slider connects
+        self.ui.runFitButton.clicked.connect(
+            lambda: self.quantumModel.onButtonRunClicked(
+                spectrum_data=self.spectrumData, extracted_data=self.allDatasets
+            )
+        )
+        # update plot after the fit button is clicked
+        self.ui.runFitButton.clicked.connect(self.updatePlot)
+
+    def setUpSpectrumPlotConnects(self):
+        self.spectrumData.setupUICallbacks()
+
     @Slot()
     def openFile(self, initialize: bool = False):
         if not initialize:
