# mainwindow.py
#
# This file is part of qfit.
#
#    Copyright (c) 2020, Jens Koch
#    All rights reserved.
#
#    This source code is licensed under the BSD-style license found in the
#    LICENSE file in the root directory of this source tree.
############################################################################


import copy
import sys
import os
from functools import partial
from typing import TYPE_CHECKING, Dict, Tuple, Union, List, Any

import matplotlib as mpl
import matplotlib.cm as cm
import numpy as np

from scqubits.core.hilbert_space import HilbertSpace

from PySide6.QtCore import (
    QPoint,
    QRect,
    QSize,
    Qt,
    Slot,
    QCoreApplication,
    QThreadPool,
    QEvent,
    Signal,
)
from PySide6.QtGui import QColor, QMouseEvent, Qt
from PySide6.QtWidgets import (
    QLabel,
    QWidget,
    QVBoxLayout,
    QHBoxLayout,
    QGraphicsDropShadowEffect,
    QMainWindow,
    QMessageBox,
    QPushButton,
    QStyle,
    QCheckBox,
    QSizePolicy,
)

import qfit.core.app_state as appstate
from qfit.models.calibration_data import CalibrationData
from qfit.widgets.calibration import CalibrationView
from qfit.core.app_state import State
from qfit.utils.helpers import (
    transposeEach,
    clearChildren,
    executed_in_ipython,
    StopExecution,
    y_snap,
)
from qfit.models.extracted_data import ActiveExtractedData, AllExtractedData
from qfit.models.measurement_data import MeasurementDataType
from qfit.controllers.tagging import TaggingCtrl
from qfit.settings import color_dict
from qfit.ui_views.resizable_window import ResizableFramelessWindow
from qfit.ui_designer.ui_window import Ui_MainWindow
from qfit.widgets.menu import MenuWidget
from qfit.widgets.gif_tooltip import DialogWindowWithMedia

# pre-fit
from qfit.models.quantum_model_parameters import (
    QuantumModelSliderParameter,
    QuantumModelParameterSet,
    QuantumModelFittingParameter,
)
from qfit.models.numerical_spectrum_data import CalculatedSpecData
from qfit.models.numerical_model import QuantumModel
from qfit.widgets.foldable_widget import FoldableWidget
from qfit.widgets.grouped_sliders import (
    LabeledSlider,
    GroupedWidgetSet,
    SPACING_BETWEEN_GROUPS,
)
from qfit.widgets.foldable_table import (
    FoldableTable,
    MinMaxItems,
    FittingParameterItems,
)

# fit
from qfit.models.fit import NumericalFitting

# message
from qfit.models.status_result_data import Result

# registry
from qfit.models.registry import Registry, RegistryEntry, Registrable

# menu controller
from qfit.controllers.io_menu import IOCtrl

if TYPE_CHECKING:
    from qfit.widgets.calibration import CalibrationLineEdit

mpl.rcParams["toolbar"] = "None"


# metaclass: solve the incompatibility and make the mainWindow registrable
class CombinedMeta(type(QMainWindow), type(Registrable)):
    pass


class MainWindow(QMainWindow, Registrable, metaclass=CombinedMeta):
    """Class for the main window of the app."""

    ui: Ui_MainWindow
    # ui_menu: Ui_MenuWidget

    measurementData: MeasurementDataType
    activeDataset: ActiveExtractedData
    allDatasets: AllExtractedData
    taggingCtrl: TaggingCtrl

    calibrationData: CalibrationData
    calibrationView: CalibrationView
    rawLineEdits: Dict[str, "CalibrationLineEdit"]
    mapLineEdits: Dict[str, "CalibrationLineEdit"]
    calibrationButtons: Dict[str, QPushButton]
    calibrationStates: Dict[str, State]

    axes: mpl.axes.Axes
    cidCanvas: int
    offset: Union[None, QPoint]

    optInitialized: bool = False

    unsavedChanges: bool
    registry: Registry
    _projectFile: Union[str, None] = None

    def __init__(
        self, measurementData: MeasurementDataType, hilbertspace: HilbertSpace
    ):
        self.hilbertspace = hilbertspace

        # ResizableFramelessWindow.__init__(self)
        QMainWindow.__init__(self)
        self.openFromIPython = executed_in_ipython()
        self.disconnectCanvas = False  # used to temporarily switch off canvas updates
        self.setFocusPolicy(Qt.StrongFocus)
        self.offset = None

        self.ui = Ui_MainWindow()
        self.ui.setupUi(self)

        # fix visibility of collapsible panels
        # self.ui.xyzDataGridFrame.setVisible(False)
        # self.ui.filterQFrame.setVisible(False)

        self.ui_menu = MenuWidget(parent=self)

        self.setShadows()
        self.ui.verticalSnapButton.setAutoExclusive(False)

        self.uiPagesConnects()

        self.setupUICalibration()
        self.calibrationData = CalibrationData()
        self.calibrationData.setCalibration(*self.calibrationView.calibrationPoints())

        self.x_snap_mode = False
        self.mousedat = None

        self.setupUIPlotOptions()

        self.measurementData = measurementData
        self.initializeExtractedData()
        self.staticExtractedDataConnects()

        self.dynamicalMeasurementDataSetupConnects()
        self.uiDataLoadConnects()

        # setup mpl canvas
        self.uiColorScaleConnects()
        self.uiCalibrationConnects()
        self.uiCanvasControlConnects()
        self.uiMplCanvasConnects()
        # self.ui.mplFigureCanvas.selectOn()

        # prefit: controller, two models and their connection to view (sliders)
        self.prefitDynamicalElementsBuild(self.hilbertspace)
        self.prefitStaticElementsBuild()

        # fit
        self.fitDynamicalElementsBuild()
        self.fitStaticElementsBuild()

        # register all the data
        self.registry = Registry()

        # controller for menu
        self.ioMenuCtrl = IOCtrl(
            ui_Menu=self.ui_menu,
            registry=self.registry,
            mainWindow=self,
        )

        # status bar
        # self.statusBar().showMessage("Ready")

    # calibration, data, plot setup ####################################
    ####################################################################
    def staticExtractedDataConnects(self):
        self.uiExtractedDataConnects()
        self.uiExtractedDataControlConnects()

        self.taggingCtrl = TaggingCtrl(
            self.hilbertspace.subsystem_count, 
            (self.allDatasets, self.activeDataset),
            self.ui,
        )

    def dynamicalMeasurementDataSetupConnects(self):
        self.measurementData.setupUICallbacks(
            self.dataCheckBoxCallbacks, self.plotRangeCallback
        )

        # inform the use of the bare transition label
        self.ui.bareLabelOrder.setText(
            "   Labels ordered by: "  # Three space to align with the label title
            + ", ".join([subsys.id_str for subsys in self.hilbertspace.subsystem_list])
        )

        self.uiMeasurementDataOptionsConnects()

        self.setupUIXYZComboBoxes()
        self.uiXYZComboBoxesConnects()

<<<<<<< HEAD
=======
    def recoverFromExtractedData(self):
        if self.extractedData is not None:
            self.allDatasets.dataNames = self.extractedData.datanames
            self.allDatasets.assocDataList = transposeEach(self.extractedData.datalist)
            self.allDatasets.assocTagList = self.extractedData.tag_data
            self.calibrationData.setCalibration(
                *self.extractedData.calibration_data.allCalibrationVecs()
            )

            self.calibrationView.setView(*self.calibrationData.allCalibrationVecs())
            self.activeDataset._data = self.allDatasets.currentAssocItem()
            self.taggingCtrl.setTagInView(self.allDatasets.currentTagItem())
            self.allDatasets.layoutChanged.emit()
            self.activeDataset.layoutChanged.emit()

>>>>>>> 7c6e5ad5
    def mousePressEvent(self, event: QMouseEvent):
        if event.button() == Qt.LeftButton:
            self.offset = event.pos()
        else:
            super().mousePressEvent(event)

    def mouseMoveEvent(self, event: QMouseEvent):
        if self.offset is not None and event.buttons() == Qt.LeftButton:
            self.move(self.pos() + event.pos() - self.offset)
        else:
            super().mouseMoveEvent(event)

    def mouseReleaseEvent(self, event: QMouseEvent):
        self.offset = None
        super().mouseReleaseEvent(event)

    def setShadows(self):
        for button in [
            self.ui.newRowButton,
            self.ui.deleteRowButton,
            self.ui.clearAllButton,
            self.ui.horizontalSnapButton,
            self.ui.verticalSnapButton,
            self.ui.calibrateX1Button,
            self.ui.calibrateX2Button,
            self.ui.calibrateY1Button,
            self.ui.calibrateY2Button,
        ]:
            eff = QGraphicsDropShadowEffect(button)
            eff.setOffset(2)
            eff.setBlurRadius(18.0)
            eff.setColor(QColor(0, 0, 0, 90))
            button.setGraphicsEffect(eff)

        for button in [
            self.ui.zoomViewButton,
            self.ui.resetViewButton,
            self.ui.panViewButton,
            self.ui.selectViewButton,
            self.ui.swapXYButton,
        ]:
            eff = QGraphicsDropShadowEffect(button)
            eff.setOffset(2)
            eff.setBlurRadius(18.0)
            eff.setColor(QColor(0, 0, 0, 90))
            button.setGraphicsEffect(eff)

    def setupUICalibration(self):
        """For the interface that enables calibration of data with respect to x and y axis, group QLineEdit elements
        and the corresponding buttons in dicts. Set up a dictionary mapping calibration labels to the corresponding
        State choices. Finally, set up an instance of CalibrationData and CalibrationView.
        """
        self.rawLineEdits = {
            "X1": self.ui.rawX1LineEdit,
            "X2": self.ui.rawX2LineEdit,
            "Y1": self.ui.rawY1LineEdit,
            "Y2": self.ui.rawY2LineEdit,
        }
        self.mapLineEdits = {
            "X1": self.ui.mapX1LineEdit,
            "X2": self.ui.mapX2LineEdit,
            "Y1": self.ui.mapY1LineEdit,
            "Y2": self.ui.mapY2LineEdit,
        }
        self.calibrationButtons = {
            "X1": self.ui.calibrateX1Button,
            "X2": self.ui.calibrateX2Button,
            "Y1": self.ui.calibrateY1Button,
            "Y2": self.ui.calibrateY2Button,
        }
        self.calibrationStates = {
            "X1": State.CALIBRATE_X1,
            "X2": State.CALIBRATE_X2,
            "Y1": State.CALIBRATE_Y1,
            "Y2": State.CALIBRATE_Y2,
        }

        self.calibrationView = CalibrationView(self.rawLineEdits, self.mapLineEdits)

    def setupUIPlotOptions(self):
        self.dataCheckBoxCallbacks = {
            "topHatFilter": self.ui.topHatCheckBox.isChecked,
            "waveletFilter": self.ui.waveletCheckBox.isChecked,
            "edgeFilter": self.ui.edgeFilterCheckBox.isChecked,
            "bgndSubtractX": self.ui.bgndSubtractXCheckBox.isChecked,
            "bgndSubtractY": self.ui.bgndSubtractYCheckBox.isChecked,
            "logColoring": self.ui.logScaleCheckBox.isChecked,
        }

    def plotRangeCallback(self):
        val1 = self.ui.rangeSliderMin.value() / 100.0
        val2 = self.ui.rangeSliderMax.value() / 100.0
        min_val = min(val1, val2)
        max_val = max(val1, val2)
        return [min_val, max_val]

    def initializeExtractedData(self):
        """Set up the main class instances holding the data extracted from placing
        markers on the canvas. The AllExtractedData instance holds all data, whereas the
        ActiveExtractedData instance holds data of the currently selected data set."""
        self.activeDataset = ActiveExtractedData()
        self.activeDataset.setAdaptiveCalibrationFunc(
            self.calibrationData.adaptiveConversionFunc
        )
        # self.ui.dataTableView.setModel(self.activeDataset)

        self.allDatasets = AllExtractedData()
        self.allDatasets.setCalibrationFunc(self.calibrationData.calibrateDataset)
        self.ui.datasetListView.setModel(self.allDatasets)

    def setupUIXYZComboBoxes(self):
        zDataNames = list(self.measurementData.zCandidates.keys())
        self.ui.zComboBox.clear()
        self.ui.zComboBox.addItems(zDataNames)
        self.ui.zComboBox.setCurrentText(self.measurementData.currentZ.name)
        self.setupXYDataBoxes()

    def uiPagesConnects(self):
        """Connect the UI elements for switching between the different pages."""

        # page 0: Calibrate (previously Extract)
        self.ui.modeSelectButton.clicked.connect(lambda: self._switchToPage(0))
        # page 1: Extract & Tag (previously Tag)
        self.ui.modeTagButton.clicked.connect(lambda: self._switchToPage(1))
        # page 2: Prefit
        self.ui.modePrefitButton.clicked.connect(lambda: self._switchToPage(2))
        # page 3: Fit
        self.ui.modeFitButton.clicked.connect(lambda: self._switchToPage(3))

        # when clicked parameter export button, switch to the desired page
        self.ui.exportToFitButton.clicked.connect(lambda: self._switchToPage(3))
        self.ui.exportToPrefitButton.clicked.connect(lambda: self._switchToPage(2))

    @Slot()
    def _switchToPage(self, page: int):
        # update MSE when switching between fit / pre-fit page
        if self.ui.pagesStackedWidget.currentIndex() == 2 and page == 3:
            self.ui.mseLabel_2.setText(self.ui.mseLabel.text())
        elif self.ui.pagesStackedWidget.currentIndex() == 3 and page == 2:
            self.ui.mseLabel.setText(self.ui.mseLabel_2.text())

        # switch to the desired page
        self.ui.pagesStackedWidget.setCurrentIndex(page)
        self.ui.bottomStackedWidget.setCurrentIndex(page)

        # set the corresponding button to checked
        self.ui.modeSelectButton.setChecked(False)
        self.ui.modeTagButton.setChecked(False)
        self.ui.modePrefitButton.setChecked(False)
        self.ui.modeFitButton.setChecked(False)
        if page == 0:
            self.ui.modeSelectButton.setChecked(True)
        elif page == 1:
            self.ui.modeTagButton.setChecked(True)
        elif page == 2:
            self.ui.modePrefitButton.setChecked(True)
        elif page == 3:
            self.ui.modeFitButton.setChecked(True)

        self.updateMatchingModeAndCursor()
        self.updatePlot()

    def uiExtractedDataConnects(self):
        """Make connections for changes in extracted data."""

        # whenever a row is inserted or removed, select the current row
        # this connection should be put before the connection of layoutChanged
        # as the latter will be triggered by the former
        self.allDatasets.rowsInserted.connect(
            lambda: self.ui.datasetListView.selectItem(self.allDatasets.currentRow)
        )
        self.allDatasets.rowsRemoved.connect(
            lambda: self.ui.datasetListView.selectItem(self.allDatasets.currentRow)
        )

        # Whenever the data layout in the ActiveExtractedData changes, update
        # the corresponding AllExtractedData data; this includes the important
        # event of adding extraction points to the ActiveExtractedData
        self.activeDataset.layoutChanged.connect(
            lambda: self.ui.datasetListView.model().updateAssocData(
                newData=self.activeDataset.all()
            )
        )

        # If data in the TableView is changed manually through editing,
        # the 'dataChanged' signal will be emitted. The following connects the signal
        # to an update in th data stored in the AllExtractedData
        self.activeDataset.dataChanged.connect(
            lambda topLeft, bottomRight: self.ui.datasetListView.model().updateAssocData(
                newData=self.activeDataset.all()
            )
        )

        # Whenever the AllExtractedData changes layout - for example, due to
        # switching from one existing data set to another one, this connection will
        # ensure that the TableView will be updated with the correct data
        self.allDatasets.layoutChanged.connect(
            lambda: self.activeDataset.setAllData(
                newData=self.allDatasets.currentAssocItem()
            )
        )

        # Whenever data sets are added or removed from the ListView, this ensures
        # that the canvas display is updated.
        self.allDatasets.layoutChanged.connect(self.updatePlot)

        # Each time the data set is changed on ListView/Model by clicking a data set,
        # the data in ActiveExtractedData is updated to reflect the new selection.
        self.ui.datasetListView.clicked.connect(
            lambda: self.activeDataset.setAllData(
                newData=self.allDatasets.currentAssocItem()
            )
        )

        # A new selection of a data set item in ListView is accompanied by an update
        # of the canvas to show the appropriate plot of selected points
        self.ui.datasetListView.clicked.connect(
            lambda: self.updatePlot(initialize=False)
        )

        # Whenever a new selection of data set is made, update the matching mode and the cursor
        self.allDatasets.layoutChanged.connect(self.updateMatchingModeAndCursor)
        self.ui.datasetListView.clicked.connect(self.updateMatchingModeAndCursor)

    def uiMeasurementDataOptionsConnects(self):
        """Connect the UI elements related to display of data"""
        self.ui.topHatCheckBox.toggled.connect(lambda x: self.updatePlot())
        self.ui.waveletCheckBox.toggled.connect(lambda x: self.updatePlot())
        self.ui.edgeFilterCheckBox.toggled.connect(lambda x: self.updatePlot())
        self.ui.bgndSubtractXCheckBox.toggled.connect(lambda x: self.updatePlot())
        self.ui.bgndSubtractYCheckBox.toggled.connect(lambda x: self.updatePlot())

    def uiColorScaleConnects(self):
        """Connect the color scale related UI elements."""
        # Toggling the loc scale check box prompts replotting.
        self.ui.logScaleCheckBox.toggled.connect(lambda x: self.updatePlot())

        # Changes in the color map dropdown menu prompt replotting.
        self.ui.colorComboBox.activated.connect(lambda x: self.updatePlot())

        # Ensure that a change in the range slider positions cause an update of the plot.
        self.ui.rangeSliderMin.valueChanged.connect(lambda x: self.updatePlot())
        self.ui.rangeSliderMax.valueChanged.connect(lambda x: self.updatePlot())

    def uiCalibrationConnects(self):
        """Connect UI elements for data calibration."""
        self.ui.calibratedCheckBox.toggled.connect(self.toggleCalibration)

        self.ui.calibrationHelpPushButton.clicked.connect(self.calibrationHelp)

        for label in self.calibrationButtons:
            self.calibrationButtons[label].clicked.connect(
                partial(self.calibrate, label)
            )

        for lineEdit in list(self.rawLineEdits.values()) + list(
            self.mapLineEdits.values()
        ):
            lineEdit.editingFinished.connect(self.updateCalibration)

    def uiCanvasControlConnects(self):
        """Connect the UI buttons for reset, zoom, and pan functions of the matplotlib canvas."""
        self.ui.resetViewButton.clicked.connect(self.ui.mplFigureCanvas.resetView)
        self.ui.zoomViewButton.clicked.connect(self.toggleZoom)
        self.ui.panViewButton.clicked.connect(self.togglePan)
        self.ui.selectViewButton.clicked.connect(self.toggleSelect)
        self.ui.swapXYButton.clicked.connect(self.swapXY)

    def uiExtractedDataControlConnects(self):
        """Connect buttons for inserting and deleting a data set, or clearing all data sets"""
        # update the backend model
        self.ui.newRowButton.clicked.connect(self.allDatasets.newRow)
        self.ui.deleteRowButton.clicked.connect(self.allDatasets.removeCurrentRow)
        self.ui.clearAllButton.clicked.connect(self.allDatasets.removeAll)

    def uiDataLoadConnects(self):
        self.allDatasets.loadFromRegistrySignal.signal.connect(self.extractedDataSetup)

    def uiXYZComboBoxesConnects(self):
        self.ui.zComboBox.activated.connect(self.zDataUpdate)
        self.ui.xComboBox.activated.connect(self.xAxisUpdate)
        self.ui.yComboBox.activated.connect(self.yAxisUpdate)

    def updateMatchingModeAndCursor(self):
        """
        Callback for updating the matching mode and the cursor
        """
        # matching mode
        if (
            self.allDatasets
            and self.allDatasets.currentRow != 0
            and len(self.allDatasets.assocDataList[0][0]) > 0
            and self.ui.horizontalSnapButton.isChecked()
            and (appstate.state not in list(self.calibrationStates.values()))
        ):
            self.x_snap_mode = True
        else:
            self.x_snap_mode = False

        # cursor
        if (
            self.ui.modeTagButton.isChecked()
            and self.ui.selectViewButton.isChecked()
        ):
            horizOn, vertOn = True, True
        else:
            horizOn, vertOn = False, False

        self.ui.mplFigureCanvas.select_crosshair(
            x_snap_mode=self.x_snap_mode,
            horizOn=horizOn, vertOn=vertOn,
        )

    def calibrationButtonIsChecked(self):
        """
        Check if any of the calibration buttons is checked
        """
        for label in self.calibrationButtons:
            if self.calibrationButtons[label].isChecked():
                return True
        return False

    def uiMplCanvasConnects(self):
        """Set up the matplotlib canvas and start monitoring for mouse click events in the canvas area."""
        self.axes = self.ui.mplFigureCanvas.canvas.figure.subplots()
        self.updatePlot(initialize=True)
        self.cidCanvas = self.axes.figure.canvas.mpl_connect(
            "button_press_event", self.canvasClickMonitoring
        )
        self.ui.horizontalSnapButton.toggled.connect(self.updateMatchingModeAndCursor)
        # connects the updateMatchingModeAndCursor with calibration buttons
        for label in self.calibrationButtons:
            self.calibrationButtons[label].toggled.connect(
                self.updateMatchingModeAndCursor
            )
        self.updateMatchingModeAndCursor()
        self.ui.mplFigureCanvas.set_callback_for_extracted_data(self.allDatasets)
        self.cidMove = self.axes.figure.canvas.mpl_connect(
            "motion_notify_event", self.canvasMouseMonitoring
        )

    def setupXYDataBoxes(self):
        self.ui.xComboBox.clear()
        xDataNames = list(self.measurementData.currentXCompatibles.keys())
        self.ui.xComboBox.addItems(xDataNames)
        self.ui.xComboBox.setCurrentText(self.measurementData.currentX.name)

        self.ui.yComboBox.clear()
        yDataNames = list(self.measurementData.currentYCompatibles.keys())
        self.ui.yComboBox.addItems(yDataNames)
        self.ui.yComboBox.setCurrentText(self.measurementData.currentY.name)

    @Slot()
    def toggleSelect(self):
        if appstate.state != State.SELECT:
            appstate.state = State.SELECT
            self.ui.mplFigureCanvas.selectOn(showCrosshair=self.ui.modeTagButton.isChecked())

    @Slot()
    def toggleZoom(self):
        if appstate.state != "ZOOM":
            appstate.state = State.ZOOM
            self.ui.mplFigureCanvas.zoomView()

    @Slot()
    def togglePan(self):
        if appstate.state != "PAN":
            appstate.state = State.PAN
            self.ui.mplFigureCanvas.panView()

    def line_select_callback(self, eclick, erelease):
        """
        Callback for line selection.

        *eclick* and *erelease* are the press and release events.
        """
        x1, y1 = eclick.xdata, eclick.ydata
        x2, y2 = erelease.xdata, erelease.ydata
        # print(f"({x1:3.2f}, {y1:3.2f}) --> ({x2:3.2f}, {y2:3.2f})")
        # print(f" The buttons you used were: {eclick.button} {erelease.button}")

    @Slot()
    def canvasClickMonitoring(self, event):
        """Main loop for acting on mouse events occurring in the canvas area."""
        if event.xdata is None or event.ydata is None:
            return

        # calibration mode
        if self.ui.modeSelectButton.isChecked():
            for calibrationLabel in ["X1", "X2", "Y1", "Y2"]:
                data = event.xdata if (calibrationLabel[0] == "X") else event.ydata

                if appstate.state == self.calibrationStates[calibrationLabel]:
                    # turn off the highlighting of the button
                    self._highlightCaliButton(
                        self.calibrationButtons[calibrationLabel], reset=True
                    )
                    # update the raw line edits by the value of the clicked point
                    self.rawLineEdits[calibrationLabel].setText(str(data))
                    self.rawLineEdits[calibrationLabel].home(False)
                    # highlight the map line edit
                    self.mapLineEdits[calibrationLabel].selectAll()
                    self.mapLineEdits[calibrationLabel].setFocus()
                    self.ui.selectViewButton.setChecked(True)
                    self.ui.mplFigureCanvas.selectOn()
                    self.rawLineEdits[calibrationLabel].editingFinished.emit()
                    return

        # select mode
        if self.ui.modeTagButton.isChecked() and appstate.state == State.SELECT:
            current_data = self.activeDataset.all()
            if self.x_snap_mode:
                x1y1 = np.asarray([self.closest_line(event.xdata), event.ydata])
            else:
                x1y1 = np.asarray([event.xdata, event.ydata])
                # turn on the horizontal snap automatically, if the user turned it off
                self.ui.horizontalSnapButton.setChecked(True)
            for index, x2y2 in enumerate(current_data.transpose()):
                if self.isRelativelyClose(x1y1, x2y2):
                    self.activeDataset.removeColumn(index)
                    self.updatePlot()
                    return
            if self.ui.verticalSnapButton.isChecked():
                x_list = self.measurementData.currentX.data
                y_list = self.measurementData.currentY.data
                z_data = self.measurementData.currentZ.data
                # calculate half index range as 5x linewidth
                linewidth = 0.02  # GHz
                half_y_range = linewidth * 5
                try:
                    snapped_y1 = y_snap(
                        x_list=x_list,
                        y_list=y_list,
                        z_data=z_data,
                        user_selected_xy=x1y1,
                        half_y_range=half_y_range,
                        mode="lorentzian",
                    )
                    x1y1_snapped = np.asarray([x1y1[0], snapped_y1])
                    self.activeDataset.append(*x1y1_snapped)
                except RuntimeError:
                    self.activeDataset.append(*x1y1)
            else:
                self.activeDataset.append(*x1y1)
            self.updatePlot()

    @Slot()
    def canvasMouseMonitoring(self, event):
        self.axes.figure.canvas.flush_events()
        if not self.x_snap_mode:
            return

        if event.xdata is None or event.ydata is None:
            return

    @Slot()
    def updatePlot(self, initialize: bool = False, **kwargs):
        """Update the current plot of measurement data and markers of selected data
        points."""
        if self.disconnectCanvas:
            return

        # If this is not the first time of plotting, store the current axes limits and
        # clear the graph.
        if not initialize:
            xlim = self.axes.get_xlim()
            ylim = self.axes.get_ylim()
        self.axes.clear()

        # Set the matplotlib colormap according to the selection in the dropdown menu.
        colorStr = self.ui.colorComboBox.currentText()
        cross_color = color_dict[colorStr]["Cross"]
        line_color = color_dict[colorStr]["line"]
        scatter_color = color_dict[colorStr]["Scatter"]
        cmap = copy.copy(getattr(cm, colorStr))
        cmap.set_bad(color="black")

        # plot the background data
        self.measurementData.canvasPlot(self.axes, cmap=cmap)

        # plot the numerically calculated spectrum
        if not initialize:
            self.spectrumData.canvasPlot(self.axes)

        # If there are any extracted data points in the currently active data set, show
        # those via a scatter plot.
        if self.ui.modeTagButton.isChecked():
            if not self.activeDataset.isEmpty():
                dataXY = self.activeDataset.all()
                self.axes.scatter(
                    dataXY[0],
                    dataXY[1],
                    c=scatter_color,
                    marker=r"$\odot$",
                    s=130,
                    alpha=0.3,
                )
        elif not self.ui.modeSelectButton.isChecked():
            if not self.allDatasets.isEmpty():
                dataXY = self.allDatasets.allDataSorted(
                    applyCalibration=False,
                    concat_data=True,
                )

                self.axes.scatter(
                    dataXY[:, 0],
                    dataXY[:, 1],
                    c=scatter_color,
                    marker=r"$\odot$",
                    s=130,
                    alpha=0.3,
                )

        plotted_data = []
        # line_data = self.allDatasets.assocDataList[0]
        x_list = self.allDatasets.distinctSortedXValues()
        for x_value in x_list:
            self.axes.axvline(
                x_value,
                c=line_color,
                alpha=0.3,
            )
        # for count, i in enumerate(line_data[0]):
        #     if i not in plotted_data:
        #         self.axes.axline(
        #             (i, line_data[1][count]),
        #             (i, line_data[1][count] - (line_data[1][count]) * 0.1),
        #             c=line_color,
        #             alpha=0.7,
        #         )
        #     plotted_data.append(i)

        # Make sure that new axes limits match the old ones.
        if not initialize:
            self.axes.set_xlim(xlim)
            self.axes.set_ylim(ylim)

        self.axes.figure.canvas.draw()
        self.ui.mplFigureCanvas.x_snap_mode = self.x_snap_mode
        self.ui.mplFigureCanvas.set_callback_for_extracted_data(self.allDatasets)
        if self.ui.calibratedCheckBox.isChecked():
            xlabel = (
                list(list(self.sweepParameterSet.values())[0].keys())[0]
                + " "
                + "("
                + list(list(self.sweepParameterSet.values())[0].values())[
                    0
                ].parent.id_str
                + ")"
            )
            self.axes.set_xlabel(xlabel)
            self.axes.set_ylabel("energy [GHz]")
        else:
            self.axes.set_xlabel(self.measurementData.currentX.name)
            self.axes.set_ylabel(self.measurementData.currentY.name)

    def _highlightCaliButton(self, button: QPushButton, reset: bool = False):
        """Highlight the button by changing its color."""
        if reset:
            button.setStyleSheet("")
        else:
            button.setStyleSheet("background-color: #6c278c")

    def _resetHighlightButtons(self):
        """Reset the highlighting of all calibration buttons."""
        for label in self.calibrationButtons:
            self._highlightCaliButton(self.calibrationButtons[label], reset=True)

    @Slot()
    def calibrate(self, calibrationLabel: str):
        """
        Mouse click on one of the calibration buttons prompts switching to
        calibration mode. Mouse cursor crosshair is adjusted and canvas waits for
        click setting calibration point x or y component.
        Besides, the button is highlighted.
        """
        appstate.state = self.calibrationStates[calibrationLabel]
        # button highlighting
        self._resetHighlightButtons()
        self._highlightCaliButton(self.calibrationButtons[calibrationLabel])
        # mpl canvas mode & cursor
        self.ui.mplFigureCanvas.calibrateOn(calibrationLabel[0])
        self.updateMatchingModeAndCursor()

    @Slot()
    def updateCalibration(self):
        """Transfer new calibration data from CalibrationView over to calibrationData
        instance. If the model is currently applying the calibration, then emit
        signal to rewrite the table."""
        self.calibrationData.setCalibration(*self.calibrationView.calibrationPoints())
        if self.calibrationData.applyCalibration:
            self.activeDataset.layoutChanged.emit()

    @Slot()
    def toggleCalibration(self):
        """If calibration check box is changed, toggle the calibration status of the
        calibrationData. Also induce change at the level of the displayed data of
        selected points."""
        self.calibrationData.toggleCalibration()
        self.activeDataset.toggleCalibratedView()

    @Slot()
    def calibrationHelp(self):
        tutorial_dialog = DialogWindowWithMedia(
            "test",
            [
                (":/gifs/calibration_gif.gif", 600),
                (":/images/calibration_x1x2y1y2.png", 400),
            ],
        )
        tutorial_dialog.exec()

    @Slot(int)
    def zDataUpdate(self, itemIndex: int):
        self.measurementData.setCurrentZ(itemIndex)
        self.setupXYDataBoxes()
        self.updatePlot(initialize=True)

    @Slot(int)
    def xAxisUpdate(self, itemIndex: int):
        self.measurementData.setCurrentX(itemIndex)
        self.updatePlot(initialize=True)

    @Slot(int)
    def yAxisUpdate(self, itemIndex: int):
        self.measurementData.setCurrentY(itemIndex)
        self.updatePlot(initialize=True)

    @Slot()
    def swapXY(self):
        self.disconnectCanvas = True
        self.measurementData.swapXY()
        self.setupXYDataBoxes()

        self.allDatasets.swapXY()
        self.allDatasets.layoutChanged.emit()

        xBgndSub = self.ui.bgndSubtractXCheckBox.checkState()
        yBgndSub = self.ui.bgndSubtractYCheckBox.checkState()

        self.ui.bgndSubtractXCheckBox.setCheckState(yBgndSub)
        self.ui.bgndSubtractYCheckBox.setCheckState(xBgndSub)

        rawx1 = self.rawLineEdits["X1"].value()
        rawx2 = self.rawLineEdits["X2"].value()
        rawy1 = self.rawLineEdits["Y1"].value()
        rawy2 = self.rawLineEdits["Y2"].value()
        mapx1 = self.mapLineEdits["X1"].value()
        mapx2 = self.mapLineEdits["X2"].value()
        mapy1 = self.mapLineEdits["Y1"].value()
        mapy2 = self.mapLineEdits["Y2"].value()
        self.rawLineEdits["X1"].setText(str(rawy1))
        self.rawLineEdits["Y1"].setText(str(rawx1))
        self.rawLineEdits["X2"].setText(str(rawy2))
        self.rawLineEdits["Y2"].setText(str(rawx2))
        self.mapLineEdits["X1"].setText(str(mapy1))
        self.mapLineEdits["Y1"].setText(str(mapx1))
        self.mapLineEdits["X2"].setText(str(mapy2))
        self.mapLineEdits["Y2"].setText(str(mapx2))
        self.updateCalibration()

        self.disconnectCanvas = False
        self.updatePlot(initialize=True)

    def isRelativelyClose(self, x1y1: np.ndarray, x2y2: np.ndarray):
        """Check whether the point x1y1 is relatively close to x2y2, given the current
        field of view on the canvas."""
        xlim = self.axes.get_xlim()
        ylim = self.axes.get_ylim()
        xmin, xmax = xlim
        ymin, ymax = ylim
        xrange = xmax - xmin
        yrange = ymax - ymin
        x1y1 = x1y1 / [xrange, yrange]
        x2y2 = x2y2 / [xrange, yrange]
        distance = np.linalg.norm(x1y1 - x2y2)
        if distance < 0.025:
            return True
        return False

    def closest_line(self, xdat):
        all_x_list = self.allDatasets.distinctSortedXValues()
        allxdiff = {np.abs(xdat - i): i for i in all_x_list}
        return allxdiff[min(allxdiff.keys())]

    # Pre-fit ##########################################################
    # ##################################################################
    def prefitDynamicalElementsBuild(self, hilbertspace: HilbertSpace):
        self.sliderParameterSet = QuantumModelParameterSet("sliderParameterSet")
        self.sweepParameterSet = QuantumModelParameterSet("sweepParameterSet")
        self.quantumModel = QuantumModel(hilbertspace)

        self.quantumModel.addParametersToParameterSet(
            self.sweepParameterSet,
            parameter_usage="sweep",
            included_parameter_type=["ng", "flux"],
        )

        self.prefitIdentifySweepParameters()
        self.prefitSlidersInserts()
        self.prefitMinMaxInserts()
        self.prefitSlidersConnects()
        self.prefitSubsystemComboBoxLoads()
        self.prefitQuantumModelOptionsConnects()
        self.setUpPrefitRunConnects()

    def prefitStaticElementsBuild(self):
        self.prefitResult = Result()
        self.spectrumData = CalculatedSpecData()
        self.setUpPrefitResultConnects()
        self.prefitGeneralOptionsConnects()

    def prefitIdentifySweepParameters(self):
        # check how many sweep parameters are found and create sliders
        # for the remaining parameters
        param_types = set(self.sweepParameterSet.exportAttrDict("param_type").values())
        if len(self.sweepParameterSet) == 0:
            print(
                "No sweep parameter (ng / flux) is found in the HilbertSpace "
                "object. Please check your quantum model."
            )
            self.close()
        elif len(self.sweepParameterSet) == 1:
            # only one sweep parameter is found, so we can create sliders
            # for the remaining parameters
            self.quantumModel.addParametersToParameterSet(
                self.sliderParameterSet,
                parameter_usage="slider",
                excluded_parameter_type=(
                    ["cutoff", "truncated_dim", "l_osc"]
                    + [list(param_types)[0]]  # exclude the sweep parameter
                ),
            )
        elif len(self.sweepParameterSet) == 2 and param_types == set(["flux", "ng"]):
            # a flux and ng are detected in the HilbertSpace object
            # right now, we assume that the flux is always swept in this case
            self.quantumModel.addParametersToParameterSet(
                self.sliderParameterSet,
                parameter_usage="slider",
                excluded_parameter_type=(["flux", "cutoff", "truncated_dim", "l_osc"]),
            )
        else:
            print(
                "Unfortunately, the current version of qfit does not support "
                "multiple sweep parameters (flux / ng). This feature will be "
                "available in the next release."
            )
            self.close()

    def onParameterChange(self, slider_or_fit_parameter_set: QuantumModelParameterSet):
        self.quantumModel.updateCalculation(
            slider_or_fit_parameter_set=slider_or_fit_parameter_set,
            sweep_parameter_set=self.sweepParameterSet,
            spectrum_data=self.spectrumData,
            calibration_data=self.calibrationData,
            extracted_data=self.allDatasets,
            prefit_result=self.prefitResult,
        )
        self.updatePlot()

    def onPrefitPlotClicked(self):
        self.quantumModel.sweep2SpecNMSE(
            spectrum_data=self.spectrumData,
            extracted_data=self.allDatasets,
            calibration_data=self.calibrationData,
            result=self.prefitResult,
        )
        self.updatePlot()

    def prefitSlidersInserts(self):
        """
        Insert a set of sliders for the prefit parameters according to the parameter set
        """
        # remove the existing widgets, if we somehow want to rebuild the sliders
        clearChildren(self.ui.prefitScrollAreaWidget)

        # create a QWidget for the scrollArea and set a layout for it
        prefitScrollLayout = self.ui.prefitScrollAreaWidget.layout()

        # set the alignment of the entire prefit scroll layout
        prefitScrollLayout.setAlignment(Qt.AlignTop)

        # generate the slider set
        self.sliderSet = GroupedWidgetSet(
            widget_class=LabeledSlider,
            init_kwargs={"label_value_position": "left_right"},
            columns=1,
            parent=self.ui.prefitScrollAreaWidget,
        )

        for key, para_dict in self.sliderParameterSet.items():
            group_name = self.sliderParameterSet.parentNameByObj[key]

            self.sliderSet.addGroupedWidgets(
                group_name,
                list(para_dict.keys()),
            )

        prefitScrollLayout.addWidget(self.sliderSet)

        # add a spacing between the sliders and the min max table
        prefitScrollLayout.addSpacing(SPACING_BETWEEN_GROUPS)

    def prefitMinMaxInserts(self):
        self.minMaxTable = FoldableTable(
            MinMaxItems,
            paramNumPerRow=2,
            groupNames=list(self.sliderParameterSet.parentNameByObj.values()),
        )
        self.minMaxTable.setCheckable(False)
        self.minMaxTable.setChecked(False)

        # insert parameters
        for key, para_dict in self.sliderParameterSet.items():
            group_name = self.sliderParameterSet.parentNameByObj[key]

            for para_name in para_dict.keys():
                self.minMaxTable.insertParams(group_name, para_name)

        # add the minmax table to the scroll area
        foldable_widget = FoldableWidget("Adjusting Sliders' Range", self.minMaxTable)
        prefitScrollLayout = self.ui.prefitScrollAreaWidget.layout()
        prefitScrollLayout.addWidget(foldable_widget)

        # default to fold the table
        foldable_widget.toggle()

    def prefitSlidersConnects(self):
        """
        Connect the sliders to the controller - update hilbertspace and spectrum
        """
        for key, para_dict in self.sliderParameterSet.items():
            group_name = self.sliderParameterSet.parentNameByObj[key]

            for para_name, para in para_dict.items():
                para: QuantumModelSliderParameter
                labeled_slider: LabeledSlider = self.sliderSet[group_name][para_name]
                minMax: MinMaxItems = self.minMaxTable.params[group_name][para_name]

                para.setupUICallbacks(
                    labeled_slider.slider.value,
                    labeled_slider.slider.setValue,
                    labeled_slider.value.text,
                    labeled_slider.setValue,
                    minMax.minValue.text,
                    minMax.minValue.setText,
                    minMax.maxValue.text,
                    minMax.maxValue.setText,
                )

                # synchronize slider and box
                labeled_slider.sliderValueChangedConnect(para.sliderValueToBox)
                labeled_slider.valueTextChangeConnect(para.boxValueToSlider)

                # format the user's input
                labeled_slider.value.editingFinished.connect(para.onBoxEditingFinished)
                minMax.minValue.editingFinished.connect(para.onMinEditingFinished)
                minMax.maxValue.editingFinished.connect(para.onMaxEditingFinished)

                # connect to the controller to update the spectrum
                labeled_slider.editingFinishedConnect(
                    lambda: self.onParameterChange(self.sliderParameterSet)
                )
                labeled_slider.editingFinishedConnect(self.updatePlot)

                para.setParameterForParent()

    def prefitSubsystemComboBoxLoads(self):
        """
        loading the subsystem names to the combo box (drop down menu)
        """
        # clear the existing items and temporarily disable the signal
        self.ui.subsysComboBox.blockSignals(True)
        self.ui.subsysComboBox.clear()

        subsys_name_list = [
            QuantumModelParameterSet.parentSystemNames(subsys)
            for subsys in self.quantumModel.hilbertspace.subsystem_list[::-1]
        ]
        for subsys_name in subsys_name_list:
            self.ui.subsysComboBox.insertItem(0, subsys_name)

        # enable the signal
        self.ui.subsysComboBox.blockSignals(False)

    def setUpPrefitResultConnects(self):
        """
        connect the prefit result to the relevant UI textboxes; whenever there is
        a change in the UI, reflect in the UI text change
        """
        status_type_ui_setter = lambda: self.ui.label_46.setText(
            self.prefitResult.displayed_status_type
        )
        status_text_ui_setter = lambda: self.ui.statusTextLabel.setText(
            self.prefitResult.status_text
        )
        mse_change_ui_setter = lambda: self.ui.mseLabel.setText(
            self.prefitResult.displayed_MSE
        )

        self.prefitResult.setupUISetters(
            status_type_ui_setter=status_type_ui_setter,
            status_text_ui_setter=status_text_ui_setter,
            mse_change_ui_setter=mse_change_ui_setter,
        )

    def prefitQuantumModelOptionsConnects(self):
        # connect the prefit options to the controller
        self.quantumModel.setupPlotUICallbacks(
            subsystemNameCallback=self.ui.subsysComboBox.currentText,
            initialStateCallback=self.ui.initStateLineEdit.text,
            photonsCallback=self.ui.prefitPhotonSpinBox.value,
            evalsCountCallback=self.ui.evalsCountLineEdit.text,
            pointsAddCallback=self.ui.pointsAddLineEdit.text,
        )

    def prefitGeneralOptionsConnects(self):
        """
        Set up the connects for the prefit options for UI:
        1. subsystem combo box
        2. initial state line edit
        3. photons spin box
        4. evals count line edit
        5. points add line edit
        """

        # set line edit property:
        self.ui.initStateLineEdit.setTupleLength(self.hilbertspace.subsystem_count)

        # when change those numbers, update the spectrum data using the
        # existing sweep
        self.ui.subsysComboBox.currentIndexChanged.connect(self.onPrefitPlotClicked)
        self.ui.initStateLineEdit.editingFinished.connect(self.onPrefitPlotClicked)
        self.ui.prefitPhotonSpinBox.valueChanged.connect(
            lambda: print("current photons: ", self.ui.prefitPhotonSpinBox.value())
        )
        self.ui.prefitPhotonSpinBox.valueChanged.connect(self.onPrefitPlotClicked)

        # when change those numbers, update the sweep and then update the spectrum
        self.ui.evalsCountLineEdit.editingFinished.connect(
            lambda: self.onParameterChange(self.sliderParameterSet)
        )
        self.ui.pointsAddLineEdit.editingFinished.connect(
            lambda: self.onParameterChange(self.sliderParameterSet)
        )

    def setUpPrefitRunConnects(self):
        """
        Set up the connects for the prefit run for UI:
        1. autorun checkbox
        2. run (or "plot") button
        """
        # connect the autorun checkbox callback
        self.quantumModel.setupAutorunCallbacks(
            autorun_callback=self.ui.autoRunCheckBox.isChecked,
        )
        self.ui.autoRunCheckBox.setChecked(True)
        # connect the run button callback to the generation and run of parameter sweep
        # notice that parameter update is done in the slider connects
        # TODO: here is a bug, since the parameter update is done in the slider connects,
        # if parameters are updated due to the fitting step, and the fitting result parameters
        # are not imported to the prefit parameters, then the HilbertSpace is still using the
        # fit parameters; if user want to plot with prefit parameters, clicking the plot button
        # in the prefit will not update the parameters based on the sliders.
        self.ui.plotButton.clicked.connect(self.onPrefitPlotClicked)
        # update plot after the fit button is clicked
        self.ui.plotButton.clicked.connect(self.updatePlot)

    # Fit ##############################################################
    # ##################################################################

    def fitDynamicalElementsBuild(self):
        self.fitParameterSet = QuantumModelParameterSet("fitParameterSet")
        self.quantumModel.addParametersToParameterSet(
            self.fitParameterSet,
            parameter_usage="fit",
            excluded_parameter_type=["ng", "flux", "cutoff", "truncated_dim", "l_osc"],
        )
        self.fitTableInserts()
        self.fitTableConnects()

    def fitStaticElementsBuild(self):
        self.threadpool = QThreadPool()
        self.numericalFitting = NumericalFitting()
        self.setupFitConnects()
        self.fittingCallbackConnects()
        self.fitPushButtonConnects()

        self.fitResult = Result()
        self.setUpFitResultConnects()

    def setupFitConnects(self):
        self.numericalFitting.setupUICallbacks(
            self.ui.optimizerComboBox.currentText,
            self.ui.tolLineEdit.text,
        )

    def fitTableInserts(self):
        """
        Insert a set of tables for the fitting parameters
        """

        fitScrollWidget = self.ui.fitScrollAreaWidget

        # remove the existing widgets, if we somehow want to rebuild the sliders
        clearChildren(fitScrollWidget)
        if fitScrollWidget.layout() is None:
            fitScrollLayout = QVBoxLayout(fitScrollWidget)
        else:
            fitScrollLayout = fitScrollWidget.layout()

        # configure this layout
        self.ui.fitScrollArea.setStyleSheet(f"background-color: rgb(33, 33, 33);")
        fitScrollWidget.setSizePolicy(QSizePolicy.Expanding, QSizePolicy.Fixed)

        # create an empty table with just group names
        self.fitTableSet = FoldableTable(
            FittingParameterItems,
            paramNumPerRow=1,
            groupNames=list(self.fitParameterSet.parentNameByObj.values()),
        )

        # insert parameters
        for key, para_dict in self.fitParameterSet.items():
            group_name = self.fitParameterSet.parentNameByObj[key]

            for para_name in para_dict.keys():
                self.fitTableSet.insertParams(group_name, para_name)

        fitScrollLayout.addWidget(self.fitTableSet)

    def fittingParameterLoad(self, source: QuantumModelParameterSet):
        """
        Load the initial value, min, and max from the source parameter set
        """
        init_value_dict = source.exportAttrDict("value")
        self.fitParameterSet.loadAttrDict(init_value_dict, "initValue")
        self.fitParameterSet.loadAttrDict(init_value_dict, "value")
        max_value_dict = {
            key: (value * 1.2 if value > 0 else value * 0.8)
            for key, value in init_value_dict.items()
        }
        self.fitParameterSet.loadAttrDict(max_value_dict, "max")
        min_value_dict = {
            key: (value * 0.8 if value > 0 else value * 1.2)
            for key, value in init_value_dict.items()
        }
        self.fitParameterSet.loadAttrDict(min_value_dict, "min")

    @Slot()
    def _setupOptimization(self):
        """
        Run optimization step 1: setup the optimization using various parameters
        """

        self.optInitialized = self.numericalFitting.setupOptimization(
            self.fitParameterSet,
            self.quantumModel.MSEByParameters,
            self.allDatasets,
            self.sweepParameterSet,
            self.calibrationData,
            self.fitResult,
        )

    @Slot()
    def _backgroundOptimization(self):
        """
        Run optimization step 2: run the optimization in the background
        """
        if not self.optInitialized:
            return

        self.ui.fitButton.setEnabled(False)
        self.sliderSet.setEnabled(False)

        # start the optimization
        self.threadpool.start(self.numericalFitting)

    @Slot()
    def _onOptFinished(self):
        print("Optimization finished")

        self.ui.fitButton.setEnabled(True)
        self.sliderSet.setEnabled(True)

        # the numericalFitting object will be deleted after background running
        # so we need to create a new one and connect the signals again
        self.numericalFitting = NumericalFitting()
        self.setupFitConnects()
        self.fittingCallbackConnects()

        # should be used after re-create the numericalFitting object
        # (for the optimization failing case)
        self.onParameterChange(self.fitParameterSet)
        self.updatePlot()

    def fittingCallbackConnects(self):
        """
        when the optimization is finished, send a signal that triggers
        the `_onOptFinished` function
        """
        self.numericalFitting.signals.optFinished.connect(self._onOptFinished)

    def fitPushButtonConnects(self):
        """
        Connect the buttons for
        1. run fit
        2. parameters transfer: prefit to fit
        3. parameters transfer: fit to prefit
        4. parameters transfer: fit result to fit
        """
        # setup the optimization
        self.ui.fitButton.clicked.connect(self._setupOptimization)

        # connect the fit button to the fitting function
        self.ui.fitButton.clicked.connect(self._backgroundOptimization)

        # the prefit parameter export
        self.ui.exportToFitButton.clicked.connect(
            lambda: self.fittingParameterLoad(self.sliderParameterSet)
        )

        # the prefit parameter transfer
        self.ui.pushButton_2.clicked.connect(
            lambda: self.fittingParameterLoad(self.fitParameterSet)
        )

        # the prefit parameter import
        # first update the slider parameter set, then perform the necessary changes
        # as slider parameter changes
        self.ui.exportToPrefitButton.clicked.connect(
            lambda: self.sliderParameterSet.update(self.fitParameterSet)
        )
        self.ui.exportToPrefitButton.clicked.connect(
            lambda: self.onParameterChange(self.sliderParameterSet)
        )

    def fitTableConnects(self):
        """
        Connect the tables (ui) to the model - two parameter sets
        """

        for key, para_dict in self.fitParameterSet.items():
            group_name = self.fitParameterSet.parentNameByObj[key]

            for para_name, para in para_dict.items():
                para: QuantumModelFittingParameter
                single_row: FittingParameterItems = self.fitTableSet.params[group_name][
                    para_name
                ]

                # connect the UI and the model
                para.setupUICallbacks(
                    single_row.initialValue.text,
                    single_row.initialValue.setText,
                    single_row.currentValue.text,
                    single_row.currentValue.setText,
                    single_row.minValue.text,
                    single_row.minValue.setText,
                    single_row.maxValue.text,
                    single_row.maxValue.setText,
                    single_row.fixCheckbox.isChecked,
                    single_row.fixCheckbox.setChecked,
                )

                # format the user's input
                single_row.initialValue.editingFinished.connect(
                    para.onInitValueEditingFinished
                )
                single_row.minValue.editingFinished.connect(para.onMinEditingFinished)
                single_row.maxValue.editingFinished.connect(para.onMaxEditingFinished)

                para.initialize()

    def setUpFitResultConnects(self):
        """
        connect the prefit result to the relevant UI textboxes;
        whenever there is a change in the UI, reflect in the UI text change
        """
        status_type_ui_setter = lambda: self.ui.label_49.setText(
            self.fitResult.displayed_status_type
        )
        status_text_ui_setter = lambda: self.ui.statusTextLabel_2.setText(
            self.fitResult.status_text
        )
        mse_change_ui_setter = lambda: self.ui.mseLabel_2.setText(
            self.fitResult.displayed_MSE
        )

        self.fitResult.setupUISetters(
            status_type_ui_setter=status_type_ui_setter,
            status_text_ui_setter=status_text_ui_setter,
            mse_change_ui_setter=mse_change_ui_setter,
        )

    # Save Location & Window Title #####################################
    # ##################################################################
    @property
    def projectFile(self):
        return self._projectFile

    @projectFile.setter
    def projectFile(self, value):
        self._projectFile = value

        windowTitle = "qfit" if value is None else f"qfit - {os.path.basename(value)}"
        self.setWindowTitle(windowTitle)

    # IO ###############################################################
    # ##################################################################

    attrToRegister: List[str] = [
        "projectFile",
    ]

    def registerAll(self):
        """
        After registering the models,
        Register the rest attribute of the mainWindow.
        """
        registryDict = {
            attr: self._toRegistryEntry(attr) for attr in self.attrToRegister
        }

        return registryDict

    def register(self):
        """
        register the entire app
        """
        # clear the registry
        self.registry.clear()

        # special registry
        self.registry.register(self.quantumModel.hilbertspace)
        self.registry.register(self.measurementData)
        self.registry.register(self.calibrationData)
        self.registry.register(self.allDatasets)

        # parameters
        self.registry.register(self.sliderParameterSet)
        self.registry.register(self.fitParameterSet)
        self.registry.register(self.sweepParameterSet)

        # main window
        self.registry.register(self)

    def initializeDynamicalElements(
        self,
        hilbertspace: HilbertSpace,
        measurementData: MeasurementDataType,
    ):
        # here, the measurementData is a instance of MeasurementData, which is
        # regenerated from the data file
        self.measurementData = measurementData
        self.calibrationData.resetCalibration()
        self.calibrationView.setView(*self.calibrationData.allCalibrationVecs())

        self.dynamicalMeasurementDataSetupConnects()
        self.uiDataLoadConnects()
        self.setupUIXYZComboBoxes()

        self.prefitDynamicalElementsBuild(hilbertspace)
        self.fitDynamicalElementsBuild()

        self.updatePlot(initialize=True)

        self.register()

        self.raise_()

    def closeEvent(self, event):
        """
        Override the original class method to add a confirmation dialog before
        closing the application. Will be triggered when the user clicks the "X"
        or call the close() method.
        """
        try:
            status = self.ioMenuCtrl.closeApp()

            if status:
                event.accept()
            else:
                event.ignore()
        except AttributeError:
            # the GUI is partially initialized and don't have the ioMenuCtrl
            event.accept()

    @Slot()
    def extractedDataSetup(self, initdata):
        """
        Recover extracted data from initdata, and emit changes to the view
        """
        # recover the allDatasets model
        datanames = initdata["datanames"]
        datalist = initdata["datalist"]
        tag_data = initdata["taglist"]
        self.allDatasets.dataNames = datanames
        self.allDatasets.assocDataList = transposeEach(datalist)
        self.allDatasets.assocTagList = tag_data
        # set calibration
        # this might worth a separate signal/slot, because the initialDynamicalElements only
        # initialize the calibration data, and it does not recover the progress on the previous
        # calibration.
        self.calibrationData.setCalibration(*self.calibrationData.allCalibrationVecs())
        self.calibrationView.setView(*self.calibrationData.allCalibrationVecs())
        # set active dataset
        self.activeDataset._data = self.allDatasets.currentAssocItem()
        self.allDatasets.layoutChanged.emit()
        self.activeDataset.layoutChanged.emit()

    def resizeAndCenter(self, maxSize: QSize):
        newSize = QSize(maxSize.width() * 0.9, maxSize.height() * 0.9)
        maxRect = QRect(QPoint(0, 0), maxSize)
        self.setGeometry(
            QStyle.alignedRect(Qt.LeftToRight, Qt.AlignCenter, newSize, maxRect)
        )

    # event filter and save state ######################################
    # ##################################################################
    # def install_event_filters(self):
    #     self.installEventFilter(self)
    #     for widget in self.findChildren(QWidget):
    #         widget.installEventFilter(self)

    # def eventFilter(self, source, event):
    #     if (
    #         event.type() == QEvent.Type.KeyPress
    #     ):  # Or other event types you're interested in
    #         self.unsavedChanges = True
    #     return super().eventFilter(source, event)<|MERGE_RESOLUTION|>--- conflicted
+++ resolved
@@ -237,8 +237,6 @@
         self.setupUIXYZComboBoxes()
         self.uiXYZComboBoxesConnects()
 
-<<<<<<< HEAD
-=======
     def recoverFromExtractedData(self):
         if self.extractedData is not None:
             self.allDatasets.dataNames = self.extractedData.datanames
@@ -254,7 +252,6 @@
             self.allDatasets.layoutChanged.emit()
             self.activeDataset.layoutChanged.emit()
 
->>>>>>> 7c6e5ad5
     def mousePressEvent(self, event: QMouseEvent):
         if event.button() == Qt.LeftButton:
             self.offset = event.pos()
