# mainwindow.py
#
# This file is part of qfit.
#
#    Copyright (c) 2020, Jens Koch
#    All rights reserved.
#
#    This source code is licensed under the BSD-style license found in the
#    LICENSE file in the root directory of this source tree.
############################################################################


import copy
import sys
from functools import partial
from typing import TYPE_CHECKING, Dict, Tuple, Union

import matplotlib as mpl
import matplotlib.cm as cm
import numpy as np

from scqubits.core.hilbert_space import HilbertSpace

from PySide6.QtCore import QPoint, QRect, QSize, Qt, Slot
from PySide6.QtGui import QColor, QMouseEvent, Qt
from PySide6.QtWidgets import (
    QLabel,
    QWidget,
    QVBoxLayout,
    QHBoxLayout,
    QGraphicsDropShadowEffect,
    QMessageBox,
    QPushButton,
    QStyle,
    QCheckBox,
)

import qfit.core.app_state as appstate
from qfit.models.calibration_data import CalibrationData
from qfit.widgets.calibration import CalibrationView
from qfit.core.app_state import State
from qfit.core.helpers import transposeEach
from qfit.models.extracted_data import ActiveExtractedData, AllExtractedData
from qfit.widgets.data_tagging import TagDataView
from qfit.io_utils.import_data import importFile
from qfit.io_utils.save_data import saveFile
from qfit.settings import color_dict
from qfit.ui_views.resizable_window import ResizableFramelessWindow
from qfit.ui_designer.ui_window import Ui_MainWindow
from qfit.widgets.menu import MenuWidget

# pre-fit
from qfit.models.quantum_model_parameters import (
    QuantumModelSliderParameter,
    QuantumModelParameterSet,
)
from qfit.models.numerical_spectrum_data import SpectrumData
from qfit.controllers.numerical_model import QuantumModel
from qfit.widgets.grouped_sliders import LabeledSlider, GroupedWidget, GroupedWidgetSet

# fit
from qfit.controllers.fit import NumericalFitting

if TYPE_CHECKING:
    from qfit.widgets.calibration import CalibrationLineEdit
    from qfit.models.qfit_data import QfitData

MeasurementDataType = Tuple[Dict[str, np.ndarray], Dict[str, np.ndarray]]

mpl.rcParams["toolbar"] = "None"


class MainWindow(ResizableFramelessWindow):
    """Class for the main window of the app."""

    ui: Ui_MainWindow
    # ui_menu: Ui_MenuWidget

    measurementData: MeasurementDataType
    extractedData: "QfitData"
    activeDataset: ActiveExtractedData
    allDatasets: AllExtractedData
    tagDataView: TagDataView

    calibrationData: CalibrationData
    calibrationView: CalibrationView
    rawLineEdits: Dict[str, "CalibrationLineEdit"]
    mapLineEdits: Dict[str, "CalibrationLineEdit"]
    calibrationButtons: Dict[str, QPushButton]
    calibrationStates: Dict[str, State]

    axes: mpl.axes.Axes
    cidCanvas: int
    offset: Union[None, QPoint]

    def __init__(self, measurementData, hilbert_space, extractedData=None):
        ResizableFramelessWindow.__init__(self)
        self.disconnectCanvas = False  # used to temporarily switch off canvas updates

        self.ui = Ui_MainWindow()
        self.ui.setupUi(self)

        # fix visibility of collapsible panels
        self.ui.xyzDataGridFrame.setVisible(False)
        self.ui.calibrationQFrame.setVisible(False)
        self.ui.filterQFrame.setVisible(False)

        self.ui_menu = MenuWidget(parent=self)

        self.setShadows()

        self.uiPagesConnects()
        self.uiMenuConnects()

        self.setupUICalibration()
        self.calibrationData = CalibrationData()
        self.calibrationData.setCalibration(*self.calibrationView.calibrationPoints())

        self.matching_mode = False
        self.mousedat = None

        self.setupUIPlotOptions()

        self.measurementData = measurementData
        self.extractedData = extractedData
        self.dataSetupConnects()

        # prefit: controller, two models and their connection to view (sliders)
        self.sliderParameterSet = QuantumModelParameterSet()
        self.sweepParameterSet = QuantumModelParameterSet()
        self.spectrumData = SpectrumData()
        self.quantumModel = QuantumModel(hilbert_space)
        self.quantumModel.addParametersToParameterSet(
            self.sliderParameterSet,
            parameter_usage="slider",
            excluded_parameter_type=["ng", "flux", "cutoff", "truncated_dim", "l_osc"],
        )
        self.quantumModel.addParametersToParameterSet(
            self.sweepParameterSet,
            parameter_usage="sweep",
            included_parameter_type=["ng", "flux"],
        )

        self.prefitSlidersInserts()

        # setup mpl canvas
        self.uiColorScaleConnects()
        self.uiCalibrationConnects()
        self.uiCanvasControlConnects()
        self.uiMplCanvasConnects()
        self.ui.mplFigureCanvas.selectOn()

        # prefit: connect the data model to the sliders, canvas, boxes etc. Should be done after
        # the canvas is set up.
        self.prefitSlidersConnects()
        self.setUpSpectrumPlotConnects()
        self.setUpQuantumModelConnects()

        self.setFocusPolicy(Qt.StrongFocus)
        self.offset = None

        # fit
        self.fitCheckBoxInserts()
        self.fitCheckBoxConnects()

    def dataSetupConnects(self):
        self.measurementData.setupUICallbacks(
            self.dataCheckBoxCallbacks, self.plotRangeCallback
        )
        self.setupUIData()
        self.setupUIXYZComboBoxes()
        self.tagDataView = TagDataView(self.ui)
        self.uiDataConnects()
        self.uiDataOptionsConnects()
        self.uiDataControlConnects()
        self.uiXYZComboBoxesConnects()

        if self.extractedData is not None:
            self.allDatasets.dataNames = self.extractedData.datanames
            self.allDatasets.assocDataList = transposeEach(self.extractedData.datalist)
            self.allDatasets.assocTagList = self.extractedData.tag_data
            self.calibrationData.setCalibration(
                *self.extractedData.calibration_data.allCalibrationVecs()
            )

            self.calibrationView.setView(*self.calibrationData.allCalibrationVecs())
            self.activeDataset._data = self.allDatasets.currentAssocItem()
            self.tagDataView.setTag(self.allDatasets.currentTagItem())
            self.allDatasets.layoutChanged.emit()
            self.activeDataset.layoutChanged.emit()

    def mousePressEvent(self, event: QMouseEvent):
        if event.button() == Qt.LeftButton:
            self.offset = event.pos()
        else:
            super().mousePressEvent(event)

    def mouseMoveEvent(self, event: QMouseEvent):
        if self.offset is not None and event.buttons() == Qt.LeftButton:
            self.move(self.pos() + event.pos() - self.offset)
        else:
            super().mouseMoveEvent(event)

    def mouseReleaseEvent(self, event: QMouseEvent):
        self.offset = None
        super().mouseReleaseEvent(event)

    def setShadows(self):
        for button in [
            self.ui.newRowButton,
            self.ui.deleteRowButton,
            self.ui.clearAllButton,
            self.ui.calibrateX1Button,
            self.ui.calibrateX2Button,
            self.ui.calibrateY1Button,
            self.ui.calibrateY2Button,
        ]:
            eff = QGraphicsDropShadowEffect(button)
            eff.setOffset(2)
            eff.setBlurRadius(18.0)
            eff.setColor(QColor(0, 0, 0, 90))
            button.setGraphicsEffect(eff)

        for button in [
            self.ui.zoomViewButton,
            self.ui.resetViewButton,
            self.ui.panViewButton,
            self.ui.selectViewButton,
            self.ui.swapXYButton,
        ]:
            eff = QGraphicsDropShadowEffect(button)
            eff.setOffset(2)
            eff.setBlurRadius(18.0)
            eff.setColor(QColor(0, 0, 0, 90))
            button.setGraphicsEffect(eff)

    def setupUICalibration(self):
        """For the interface that enables calibration of data with respect to x and y axis, group QLineEdit elements
        and the corresponding buttons in dicts. Set up a dictionary mapping calibration labels to the corresponding
        State choices. Finally, set up an instance of CalibrationData and
        CalibrationView"""
        self.rawLineEdits = {
            "X1": self.ui.rawX1LineEdit,
            "X2": self.ui.rawX2LineEdit,
            "Y1": self.ui.rawY1LineEdit,
            "Y2": self.ui.rawY2LineEdit,
        }
        self.mapLineEdits = {
            "X1": self.ui.mapX1LineEdit,
            "X2": self.ui.mapX2LineEdit,
            "Y1": self.ui.mapY1LineEdit,
            "Y2": self.ui.mapY2LineEdit,
        }
        self.calibrationButtons = {
            "X1": self.ui.calibrateX1Button,
            "X2": self.ui.calibrateX2Button,
            "Y1": self.ui.calibrateY1Button,
            "Y2": self.ui.calibrateY2Button,
        }
        self.calibrationStates = {
            "X1": State.CALIBRATE_X1,
            "X2": State.CALIBRATE_X2,
            "Y1": State.CALIBRATE_Y1,
            "Y2": State.CALIBRATE_Y2,
        }

        self.calibrationView = CalibrationView(self.rawLineEdits, self.mapLineEdits)

    def setupUIPlotOptions(self):
        self.dataCheckBoxCallbacks = {
            "topHatFilter": self.ui.topHatCheckBox.isChecked,
            "waveletFilter": self.ui.waveletCheckBox.isChecked,
            "edgeFilter": self.ui.edgeFilterCheckBox.isChecked,
            "bgndSubtractX": self.ui.bgndSubtractXCheckBox.isChecked,
            "bgndSubtractY": self.ui.bgndSubtractYCheckBox.isChecked,
            "logColoring": self.ui.logScaleCheckBox.isChecked,
        }

    def plotRangeCallback(self):
        val1 = self.ui.rangeSliderMin.value() / 100.0
        val2 = self.ui.rangeSliderMax.value() / 100.0
        min_val = min(val1, val2)
        max_val = max(val1, val2)
        return [min_val, max_val]

    def setupUIData(self):
        """Set up the main class instances holding the data extracted from placing
        markers on the canvas. The AllExtractedData instance holds all data, whereas the
        ActiveExtractedData instance holds data of the currently selected data set."""
        self.activeDataset = ActiveExtractedData()
        self.activeDataset.setAdaptiveCalibrationFunc(
            self.calibrationData.adaptiveConversionFunc
        )
        self.ui.dataTableView.setModel(self.activeDataset)

        self.allDatasets = AllExtractedData()
        self.allDatasets.setCalibrationFunc(self.calibrationData.calibrateDataset)
        self.ui.datasetListView.setModel(self.allDatasets)

    def setupUIXYZComboBoxes(self):
        zDataNames = list(self.measurementData.zCandidates.keys())
        self.ui.zComboBox.clear()
        self.ui.zComboBox.addItems(zDataNames)
        self.ui.zComboBox.setCurrentText(self.measurementData.currentZ.name)
        self.setupXYDataBoxes()

    def uiPagesConnects(self):
        self.ui.modeSelectButton.clicked.connect(
            lambda: self.ui.pagesStackedWidget.setCurrentIndex(0)
        )
        self.ui.modeTagButton.clicked.connect(
            lambda: self.ui.pagesStackedWidget.setCurrentIndex(1)
        )
        self.ui.modePlotButton.clicked.connect(
            lambda: self.ui.pagesStackedWidget.setCurrentIndex(2)
        )
        self.ui.modeFitButton.clicked.connect(
            lambda: self.ui.pagesStackedWidget.setCurrentIndex(3)
        )

    def uiDataConnects(self):
        """Make connections for changes in data."""
        # Whenever the data layout in the ActiveExtractedData changes, update
        # the corresponding AllExtractedData data; this includes the important
        # event of adding extraction points to the ActiveExtractedData
        self.activeDataset.layoutChanged.connect(
            lambda: self.ui.datasetListView.model().updateAssocData(
                newData=self.activeDataset.all()
            )
        )

        # If data in the TableView is changed manually through editing,
        # the 'dataChanged' signal will be emitted. The following connects the signal
        # to an update in th data stored in the AllExtractedData
        self.activeDataset.dataChanged.connect(
            lambda topLeft, bottomRight: self.ui.datasetListView.model().updateAssocData(
                newData=self.activeDataset.all()
            )
        )

        # Whenever the AllExtractedData changes layout - for example, due to
        # switching from one existing data set to another one, this connection will
        # ensure that the TableView will be updated with the correct data
        self.allDatasets.layoutChanged.connect(
            lambda: self.activeDataset.setAllData(
                newData=self.allDatasets.currentAssocItem()
            )
        )

        # Whenever data sets are added or removed from the ListView, this ensures
        # that the canvas display is updated.
        self.allDatasets.layoutChanged.connect(self.updatePlot)

        # Each time the data set is changed on ListView/Model by clicking a data set,
        # the data in ActiveExtractedData is updated to reflect the new selection.
        self.ui.datasetListView.clicked.connect(
            lambda: self.activeDataset.setAllData(
                newData=self.allDatasets.currentAssocItem()
            )
        )

        # A new selection of a data set item in ListView is accompanied by an update
        # of the canvas to show the appropriate plot of selected points
        self.ui.datasetListView.clicked.connect(lambda: self.updatePlot(init=False))

        # Whenever tag type or tag data is changed, update the AllExtractedData data
        self.tagDataView.changedTagType.connect(
            lambda: self.allDatasets.updateCurrentTag(self.tagDataView.getTag())
        )
        self.tagDataView.changedTagData.connect(
            lambda: self.allDatasets.updateCurrentTag(self.tagDataView.getTag())
        )

        # Whenever a new dataset is activated in the AllExtractedData, update the TagDataView
        self.ui.datasetListView.clicked.connect(
            lambda: self.tagDataView.setTag(self.allDatasets.currentTagItem())
        )

    def uiDataOptionsConnects(self):
        """Connect the UI elements related to display of data"""
        self.ui.topHatCheckBox.toggled.connect(lambda x: self.updatePlot())
        self.ui.waveletCheckBox.toggled.connect(lambda x: self.updatePlot())
        self.ui.edgeFilterCheckBox.toggled.connect(lambda x: self.updatePlot())
        self.ui.bgndSubtractXCheckBox.toggled.connect(lambda x: self.updatePlot())
        self.ui.bgndSubtractYCheckBox.toggled.connect(lambda x: self.updatePlot())

    def uiColorScaleConnects(self):
        """Connect the color scale related UI elements."""
        # Toggling the loc scale check box prompts replotting.
        self.ui.logScaleCheckBox.toggled.connect(lambda x: self.updatePlot())

        # Changes in the color map dropdown menu prompt replotting.
        self.ui.colorComboBox.activated.connect(lambda x: self.updatePlot())

        # Ensure that a change in the range slider positions cause an update of the plot.
        self.ui.rangeSliderMin.valueChanged.connect(lambda x: self.updatePlot())
        self.ui.rangeSliderMax.valueChanged.connect(lambda x: self.updatePlot())

    def uiCalibrationConnects(self):
        """Connect UI elements for data calibration."""
        self.ui.calibratedCheckBox.toggled.connect(self.toggleCalibration)

        for label in self.calibrationButtons:
            self.calibrationButtons[label].clicked.connect(
                partial(self.calibrate, label)
            )

        for lineEdit in list(self.rawLineEdits.values()) + list(
            self.mapLineEdits.values()
        ):
            lineEdit.editingFinished.connect(self.updateCalibration)

    def uiCanvasControlConnects(self):
        """Connect the UI buttons for reset, zoom, and pan functions of the matplotlib canvas."""
        self.ui.resetViewButton.clicked.connect(self.ui.mplFigureCanvas.resetView)
        self.ui.zoomViewButton.clicked.connect(self.toggleZoom)
        self.ui.panViewButton.clicked.connect(self.togglePan)
        self.ui.selectViewButton.clicked.connect(self.toggleSelect)
        self.ui.swapXYButton.clicked.connect(self.swapXY)

    def uiDataControlConnects(self):
        """Connect buttons for inserting and deleting a data set, or clearing all data sets"""
        self.ui.newRowButton.clicked.connect(self.allDatasets.newRow)
        self.ui.deleteRowButton.clicked.connect(self.allDatasets.removeCurrentRow)
        self.ui.clearAllButton.clicked.connect(self.allDatasets.removeAll)

        self.ui.newRowButton.clicked.connect(
            lambda: self.tagDataView.setTag(self.allDatasets.currentTagItem())
        )
        self.ui.deleteRowButton.clicked.connect(
            lambda: self.tagDataView.setTag(self.allDatasets.currentTagItem())
        )
        self.ui.clearAllButton.clicked.connect(
            lambda: self.tagDataView.setTag(self.allDatasets.currentTagItem())
        )

    def uiXYZComboBoxesConnects(self):
        self.ui.zComboBox.activated.connect(self.zDataUpdate)
        self.ui.xComboBox.activated.connect(self.xAxisUpdate)
        self.ui.yComboBox.activated.connect(self.yAxisUpdate)

    def uiMplCanvasConnects(self):
        """Set up the matplotlib canvas and start monitoring for mouse click events in the canvas area."""
        self.axes = self.ui.mplFigureCanvas.canvas.figure.subplots()
        self.updatePlot(initialize=True)
        self.cidCanvas = self.axes.figure.canvas.mpl_connect(
            "button_press_event", self.canvasClickMonitoring
        )
        self.ui.mplFigureCanvas.set_callback(self.allDatasets)
        self.cidMove = self.axes.figure.canvas.mpl_connect(
            "motion_notify_event", self.canvasMouseMonitoring
        )

    def uiMenuConnects(self):
        self.ui.toggleMenuButton.clicked.connect(self.ui_menu.toggle)
        # self.ui_menu.menuQuitButton.clicked.connect(self.closeApp)
        # self.ui_menu.menuOpenButton.clicked.connect(self.openFile)

    def setupXYDataBoxes(self):
        self.ui.xComboBox.clear()
        xDataNames = list(self.measurementData.currentXCompatibles.keys())
        self.ui.xComboBox.addItems(xDataNames)
        self.ui.xComboBox.setCurrentText(self.measurementData.currentX.name)

        self.ui.yComboBox.clear()
        yDataNames = list(self.measurementData.currentYCompatibles.keys())
        self.ui.yComboBox.addItems(yDataNames)
        self.ui.yComboBox.setCurrentText(self.measurementData.currentY.name)

    @Slot()
    def toggleSelect(self):
        if appstate.state != State.SELECT:
            appstate.state = State.SELECT
            self.ui.mplFigureCanvas.selectOn()

    @Slot()
    def toggleZoom(self):
        if appstate.state != "ZOOM":
            appstate.state = State.ZOOM
            self.ui.mplFigureCanvas.zoomView()

    @Slot()
    def togglePan(self):
        if appstate.state != "PAN":
            appstate.state = State.PAN
            self.ui.mplFigureCanvas.panView()

    def line_select_callback(self, eclick, erelease):
        """
        Callback for line selection.

        *eclick* and *erelease* are the press and release events.
        """
        x1, y1 = eclick.xdata, eclick.ydata
        x2, y2 = erelease.xdata, erelease.ydata
        print(f"({x1:3.2f}, {y1:3.2f}) --> ({x2:3.2f}, {y2:3.2f})")
        print(f" The buttons you used were: {eclick.button} {erelease.button}")

    @Slot()
    def canvasClickMonitoring(self, event):
        """Main loop for acting on mouse events occurring in the canvas area."""
        if event.xdata is None or event.ydata is None:
            return

        for calibrationLabel in ["X1", "X2", "Y1", "Y2"]:
            data = event.xdata if (calibrationLabel[0] == "X") else event.ydata

            if appstate.state == self.calibrationStates[calibrationLabel]:
                self.rawLineEdits[calibrationLabel].setText(str(data))
                self.rawLineEdits[calibrationLabel].home(False)
                self.mapLineEdits[calibrationLabel].selectAll()
                self.ui.selectViewButton.setChecked(True)
                self.ui.mplFigureCanvas.selectOn()
                self.rawLineEdits[calibrationLabel].editingFinished.emit()
                return

        if appstate.state == State.SELECT:
            current_data = self.activeDataset.all()
            if self.matching_mode:
                x1y1 = np.asarray([self.closest_line(event.xdata), event.ydata])
            else:
                x1y1 = np.asarray([event.xdata, event.ydata])
            for index, x2y2 in enumerate(current_data.transpose()):
                if self.isRelativelyClose(x1y1, x2y2):
                    self.activeDataset.removeColumn(index)
                    self.updatePlot()
                    return
            self.activeDataset.append(*x1y1)
            self.updatePlot()

    @Slot()
    def canvasMouseMonitoring(self, event):
        self.axes.figure.canvas.flush_events()
        self.matching_mode = False
        if (
            self.allDatasets.currentRow != 0
            and len(self.allDatasets.assocDataList[0][0]) > 0
        ):
            self.matching_mode = True
        if not self.matching_mode:
            return

        if event.xdata is None or event.ydata is None:
            return

    @Slot()
    def updatePlot(self, initialize: bool = False, **kwargs):
        """Update the current plot of measurement data and markers of selected data
        points."""
        if self.disconnectCanvas:
            return

        # If this is not the first time of plotting, store the current axes limits and
        # clear the graph.
        if not initialize:
            xlim = self.axes.get_xlim()
            ylim = self.axes.get_ylim()
        self.axes.clear()

        # Set the matplotlib colormap according to the selection in the dropdown menu.
        colorStr = self.ui.colorComboBox.currentText()
        cross_color = color_dict[colorStr]["Cross"]
        line_color = color_dict[colorStr]["line"]
        scatter_color = color_dict[colorStr]["Scatter"]
        cmap = copy.copy(getattr(cm, colorStr))
        cmap.set_bad(color="black")

        # plot the background data
        self.measurementData.canvasPlot(self.axes, cmap=cmap)

        # plot the numerically calculated spectrum
        self.spectrumData.canvasPlot(self.axes)

        # If there are any extracted data points in the currently active data set, show
        # those via a scatter plot.
        if self.activeDataset.columnCount() > 0:
            dataXY = self.activeDataset.all()
            self.axes.scatter(
                dataXY[0],
                dataXY[1],
                c=scatter_color,
                marker=r"$\odot$",
                s=130,
                alpha=0.5,
            )

        plotted_data = []
        line_data = self.allDatasets.assocDataList[0]
        for count, i in enumerate(line_data[0]):
            if i not in plotted_data:
                self.axes.axline(
                    (i, line_data[1][count]),
                    (i, line_data[1][count] - (line_data[1][count]) * 0.1),
                    c=line_color,
                    alpha=0.7,
                )
            plotted_data.append(i)

        # Make sure that new axes limits match the old ones.
        if not initialize:
            self.axes.set_xlim(xlim)
            self.axes.set_ylim(ylim)

        self.axes.figure.canvas.draw()
        self.ui.mplFigureCanvas.set_callback(self.allDatasets)

    # def toggleMenu(self):
    #     if self.menuWidget.menuFrame.isHidden():
    #         self.menuWidget.menuFrame.show()
    #     else:
    #         self.menuWidget.menuFrame.hide()

    @Slot()
    def calibrate(self, calibrationLabel: str):
        """Mouse click on one of the calibration buttons prompts switching to
        calibration mode. Mouse cursor crosshair is adjusted and canvas waits for
        click setting calibration point x or y component."""
        appstate.state = self.calibrationStates[calibrationLabel]
        self.ui.mplFigureCanvas.calibrateOn(calibrationLabel[0])

    @Slot()
    def updateCalibration(self):
        """Transfer new calibration data from CalibrationView over to calibrationData
        instance. If the model is currently applying the calibration, then emit
        signal to rewrite the table."""
        self.calibrationData.setCalibration(*self.calibrationView.calibrationPoints())
        if self.calibrationData.applyCalibration:
            self.activeDataset.layoutChanged.emit()

    @Slot()
    def toggleCalibration(self):
        """If calibration check box is changed, toggle the calibration status of the
        calibrationData. Also induce change at the level of the displayed data of
        selected points."""
        self.calibrationData.toggleCalibration()
        self.activeDataset.toggleCalibratedView()

    @Slot(int)
    def zDataUpdate(self, itemIndex: int):
        self.measurementData.setCurrentZ(itemIndex)
        self.setupXYDataBoxes()
        self.updatePlot(initialize=True)

    @Slot(int)
    def xAxisUpdate(self, itemIndex: int):
        self.measurementData.setCurrentX(itemIndex)
        self.updatePlot(initialize=True)

    @Slot(int)
    def yAxisUpdate(self, itemIndex: int):
        self.measurementData.setCurrentY(itemIndex)
        self.updatePlot(initialize=True)

    @Slot()
    def swapXY(self):
        self.disconnectCanvas = True
        self.measurementData.swapXY()
        self.setupXYDataBoxes()

        self.allDatasets.swapXY()
        self.allDatasets.layoutChanged.emit()

        xBgndSub = self.ui.bgndSubtractXCheckBox.checkState()
        yBgndSub = self.ui.bgndSubtractYCheckBox.checkState()

        self.ui.bgndSubtractXCheckBox.setCheckState(yBgndSub)
        self.ui.bgndSubtractYCheckBox.setCheckState(xBgndSub)

        rawx1 = self.rawLineEdits["X1"].value()
        rawx2 = self.rawLineEdits["X2"].value()
        rawy1 = self.rawLineEdits["Y1"].value()
        rawy2 = self.rawLineEdits["Y2"].value()
        mapx1 = self.mapLineEdits["X1"].value()
        mapx2 = self.mapLineEdits["X2"].value()
        mapy1 = self.mapLineEdits["Y1"].value()
        mapy2 = self.mapLineEdits["Y2"].value()
        self.rawLineEdits["X1"].setText(str(rawy1))
        self.rawLineEdits["Y1"].setText(str(rawx1))
        self.rawLineEdits["X2"].setText(str(rawy2))
        self.rawLineEdits["Y2"].setText(str(rawx2))
        self.mapLineEdits["X1"].setText(str(mapy1))
        self.mapLineEdits["Y1"].setText(str(mapx1))
        self.mapLineEdits["X2"].setText(str(mapy2))
        self.mapLineEdits["Y2"].setText(str(mapx2))
        self.updateCalibration()

        self.disconnectCanvas = False
        self.updatePlot(initialize=True)

    def isRelativelyClose(self, x1y1: np.ndarray, x2y2: np.ndarray):
        """Check whether the point x1y1 is relatively close to x2y2, given the current
        field of view on the canvas."""
        xlim = self.axes.get_xlim()
        ylim = self.axes.get_ylim()
        xmin, xmax = xlim
        ymin, ymax = ylim
        xrange = xmax - xmin
        yrange = ymax - ymin
        x1y1 = x1y1 / [xrange, yrange]
        x2y2 = x2y2 / [xrange, yrange]
        distance = np.linalg.norm(x1y1 - x2y2)
        if distance < 0.025:
            return True
        return False

    def prefitSlidersInserts(self):
        """
        Insert a set of sliders for the prefit parameters according to the parameter set
        """

        # create a QWidget for the scrollArea and set a layout for it
        prefitScrollWidget = QWidget()
        self.ui.prefitScrollArea.setWidget(prefitScrollWidget)
        prefitScrollLayout = QVBoxLayout()
        prefitScrollWidget.setLayout(prefitScrollLayout)

        # generate the slider set
        self.sliderSet = GroupedWidgetSet(
            widget_class=LabeledSlider,
            init_kwargs={"label_value_position": "left_right"},
            columns=1,
            parent=prefitScrollWidget,
        )

        for key, para_dict in self.sliderParameterSet.items():
            group_name = self.sliderParameterSet.parentNameByObj[key]

            self.sliderSet.addGroupedWidgets(
                group_name,
                list(para_dict.keys()),
            )

        # test: autorun checkbox and button (in future, to be replaced by Qt designer generated widget)
        # autorunWidget = QWidget()
        # autorunLayout = QHBoxLayout()
        # autorunWidget.setLayout(autorunLayout)
        # self.autorunCheckBox = QCheckBox()
        # self.autorunButton = QPushButton("Run")
        # autorunLayout.addWidget(QLabel("Autorun:"))
        # autorunLayout.addWidget(self.autorunCheckBox)
        # autorunLayout.addWidget(self.autorunButton)
        # prefitScrollLayout.addWidget(autorunWidget)

        prefitScrollLayout.addWidget(self.sliderSet)

    def prefitSlidersConnects(self):
        """
        Connect the sliders to the controller - update hilbertspace and spectrum
        """
        for key, para_dict in self.sliderParameterSet.items():
            group_name = self.sliderParameterSet.parentNameByObj[key]

            for para_name, para in para_dict.items():
                para: QuantumModelSliderParameter
                labeled_slider: LabeledSlider = self.sliderSet[group_name][para_name]

                para.setupUICallbacks(
                    labeled_slider.slider.value,
                    labeled_slider.slider.setValue,
                    labeled_slider.value.text,
<<<<<<< HEAD
                    labeled_slider.value.setText,
=======
>>>>>>> e9c87595
                    labeled_slider.setValue,
                )

                # synchronize slider and box
                labeled_slider.sliderValueChangedConnect(para._sliderValueToBox)
                labeled_slider.valueTextChangeConnect(para._boxValueToSlider)
                labeled_slider.value.editingFinished.connect(para._onBoxEditingFinished)

                # connect to the controller to update the spectrum
                labeled_slider.editingFinishedConnect(
                    lambda *args, **kwargs: self.quantumModel.onSliderParameterChange(
                        slider_parameter_set=self.sliderParameterSet,
                        sweep_parameter_set=self.sweepParameterSet,
                        spectrum_data=self.spectrumData,
                        calibration_data=self.calibrationData,
                        extracted_data=self.allDatasets,
                        # self.axes,
                    )
                )
                labeled_slider.editingFinishedConnect(self.updatePlot)
                # labeled_slider.editingFinishedConnect(
                #     lambda: print(self.allDatasets.assocTagList)
                # )
                # labeled_slider.editingFinishedConnect(
                #     lambda: print(self.allDatasets.assocTagList[0])
                # )
                # labeled_slider.editingFinishedConnect(
                #     lambda: print(self.allDatasets.allDataSorted(applyCalibration=True))
                # )
                # labeled_slider.editingFinishedConnect(
                #     lambda: print(
                #         self.allDatasets.allDataSorted(applyCalibration=False)
                #     )
                # )

                # set the initial value, for test only
                # ------------------------------------------------------------------------------
                # put all sliders initially to the middle
<<<<<<< HEAD
                labeled_slider.setValue(f"{(para.max + para.min) / 5 + para.min:.0f}")
=======
                para.value = (para.max + para.min) / 5 + para.min
                para.setParameterForParent()
>>>>>>> e9c87595
                # ------------------------------------------------------------------------------

    def fitCheckBoxInserts(self):
        # temporarily insert checkboxes in the prefit scroll area
        prefitScrollLayout = self.sliderSet.parent().layout()

        self.fitCheckBoxeSet = GroupedWidgetSet(
            QCheckBox,
            columns=3,
        )

        for key, para_dict in self.sliderParameterSet.items():
            group_name = self.sliderParameterSet.parentNameByObj[key]

            self.fitCheckBoxeSet.addGroupedWidgets(
                group_name,
                list(para_dict.keys()),
            )

        prefitScrollLayout.addWidget(self.fitCheckBoxeSet)

    def fitCheckBoxConnects(self):
        pass

    def setUpQuantumModelConnects(self):
        """
        Set up the connects for the UI elements (except dynamically generated sliders)
        """
        self.quantumModel.setupPlotUICallbacks()
        self.quantumModel.setupAutorunCallbacks(
            autorun_callback=lambda: True
        )  # TODO in the future, set it to self.autorunCheckBox.isChecked

    def setUpSpectrumPlotConnects(self):
        self.spectrumData.setupUICallbacks()

    @Slot()
    def openFile(self, initialize: bool = False):
        if not initialize:
            self.ui_menu.toggle()
        self.measurementData, self.extractedData = importFile(parent=self)

        self.calibrationData.resetCalibration()
        self.calibrationView.setView(*self.calibrationData.allCalibrationVecs())

        self.dataSetupConnects()
        self.setupUIXYZComboBoxes()
        self.updatePlot(initialize=True)
        self.raise_()

    @Slot()
    def closeApp(self):
        """End the application"""
        if self.allDatasets.isEmpty():
            sys.exit()
        else:
            msgBox = QMessageBox()
            msgBox.setWindowTitle("qfit")
            msgBox.setIcon(QMessageBox.Question)
            msgBox.setInformativeText("Do you want to save changes?")
            msgBox.setText("This document has been modified.")
            msgBox.setStandardButtons(
                QMessageBox.Save | QMessageBox.Discard | QMessageBox.Cancel
            )
            msgBox.setDefaultButton(QMessageBox.Save)

            reply = msgBox.exec_()

            if reply == QMessageBox.Save:
                self.saveAndCloseApp()
            elif reply == QMessageBox.Discard:
                sys.exit()
            return

    @Slot()
    def saveAndCloseApp(self):
        """Save the extracted data and calibration information to file, then exit the
        application."""
        success = saveFile(self)
        if not success:
            return
        sys.exit()

    def resizeAndCenter(self, maxSize: QSize):
        newSize = QSize(maxSize.width() * 0.9, maxSize.height() * 0.9)
        maxRect = QRect(QPoint(0, 0), maxSize)
        self.setGeometry(
            QStyle.alignedRect(Qt.LeftToRight, Qt.AlignCenter, newSize, maxRect)
        )

    def closest_line(self, xdat):
        current_data = self.allDatasets.assocDataList[0]
        allxdiff = {np.abs(xdat - i): i for i in current_data[0]}
        return allxdiff[min(allxdiff.keys())]<|MERGE_RESOLUTION|>--- conflicted
+++ resolved
@@ -758,10 +758,6 @@
                     labeled_slider.slider.value,
                     labeled_slider.slider.setValue,
                     labeled_slider.value.text,
-<<<<<<< HEAD
-                    labeled_slider.value.setText,
-=======
->>>>>>> e9c87595
                     labeled_slider.setValue,
                 )
 
@@ -800,12 +796,8 @@
                 # set the initial value, for test only
                 # ------------------------------------------------------------------------------
                 # put all sliders initially to the middle
-<<<<<<< HEAD
-                labeled_slider.setValue(f"{(para.max + para.min) / 5 + para.min:.0f}")
-=======
                 para.value = (para.max + para.min) / 5 + para.min
                 para.setParameterForParent()
->>>>>>> e9c87595
                 # ------------------------------------------------------------------------------
 
     def fitCheckBoxInserts(self):
