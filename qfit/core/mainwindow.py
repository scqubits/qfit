# mainwindow.py
#
# This file is part of qfit.
#
#    Copyright (c) 2020, Jens Koch
#    All rights reserved.
#
#    This source code is licensed under the BSD-style license found in the
#    LICENSE file in the root directory of this source tree.
############################################################################


import copy
import sys
from functools import partial
from typing import TYPE_CHECKING, Dict, Tuple, Union

import matplotlib as mpl
import matplotlib.cm as cm
import numpy as np

from scqubits.core.hilbert_space import HilbertSpace

from PySide6.QtCore import QPoint, QRect, QSize, Qt, Slot
from PySide6.QtGui import QColor, QMouseEvent, Qt
from PySide6.QtWidgets import (
    QLabel,
    QWidget,
    QVBoxLayout,
    QHBoxLayout,
    QGraphicsDropShadowEffect,
    QMessageBox,
    QPushButton,
    QStyle,
    QCheckBox,
)

import qfit.core.app_state as appstate
from qfit.models.calibration_data import CalibrationData
from qfit.widgets.calibration import CalibrationView
from qfit.core.app_state import State
from qfit.core.helpers import transposeEach
from qfit.models.extracted_data import ActiveExtractedData, AllExtractedData
from qfit.widgets.data_tagging import TagDataView
from qfit.io_utils.import_data import importFile
from qfit.io_utils.save_data import saveFile
from qfit.settings import color_dict
from qfit.ui_views.resizable_window import ResizableFramelessWindow
from qfit.ui_designer.ui_window import Ui_MainWindow
from qfit.widgets.menu import MenuWidget

from qfit.models.quantum_model_parameters import (
    QuantumModelSliderParameter,
    QuantumModelParameterSet,
)
from qfit.models.numerical_spectrum_data import SpectrumData
from qfit.controllers.numerical_model import QuantumModel
from qfit.widgets.grouped_sliders import (
    LabeledSlider, GroupedWidget, GroupedWidgetSet)

if TYPE_CHECKING:
    from qfit.widgets.calibration import CalibrationLineEdit
    from qfit.models.qfit_data import QfitData

MeasurementDataType = Tuple[Dict[str, np.ndarray], Dict[str, np.ndarray]]

mpl.rcParams["toolbar"] = "None"


class MainWindow(ResizableFramelessWindow):
    """Class for the main window of the app."""

    ui: Ui_MainWindow
    # ui_menu: Ui_MenuWidget

    measurementData: MeasurementDataType
    extractedData: "QfitData"
    activeDataset: ActiveExtractedData
    allDatasets: AllExtractedData
    tagDataView: TagDataView

    calibrationData: CalibrationData
    calibrationView: CalibrationView
    rawLineEdits: Dict[str, "CalibrationLineEdit"]
    mapLineEdits: Dict[str, "CalibrationLineEdit"]
    calibrationButtons: Dict[str, QPushButton]
    calibrationStates: Dict[str, State]

    axes: mpl.axes.Axes
    cidCanvas: int
    offset: Union[None, QPoint]

    def __init__(self, measurementData, hilbert_space, extractedData=None):
        ResizableFramelessWindow.__init__(self)
        self.disconnectCanvas = False  # used to temporarily switch off canvas updates

        self.ui = Ui_MainWindow()
        self.ui.setupUi(self)

        # fix visibility of collapsible panels
        self.ui.xyzDataGridFrame.setVisible(False)
        self.ui.calibrationQFrame.setVisible(False)
        self.ui.filterQFrame.setVisible(False)

        self.ui_menu = MenuWidget(parent=self)

        self.setShadows()

        self.uiPagesConnects()
        self.uiMenuConnects()

        self.setupUICalibration()
        self.calibrationData = CalibrationData()
        self.calibrationData.setCalibration(*self.calibrationView.calibrationPoints())

        self.matching_mode = False
        self.mousedat = None

        self.setupUIPlotOptions()

        self.measurementData = measurementData
        self.extractedData = extractedData
        self.dataSetupConnects()

        # prefit: controller, two models and their connection to view (sliders)
        self.sliderParameterSet = QuantumModelParameterSet()
        self.sweepParameterSet = QuantumModelParameterSet()
        self.spectrumData = SpectrumData()
        self.quantumModel = QuantumModel(hilbert_space)
        self.quantumModel.addParametersToParameterSet(
            self.sliderParameterSet,
            parameter_usage="slider",
            excluded_parameter_type=["ng", "flux", "cutoff", "truncated_dim"],
        )
        self.quantumModel.addParametersToParameterSet(
            self.sweepParameterSet,
            parameter_usage="sweep",
            included_parameter_type=["ng", "flux"],
        )

        self.dynamicalSlidersInserts()

        # setup mpl canvas
        self.uiColorScaleConnects()
        self.uiCalibrationConnects()
        self.uiCanvasControlConnects()
        self.uiMplCanvasConnects()
        self.ui.mplFigureCanvas.selectOn()

        # prefit: connect the data model to the sliders, canvas, boxes etc. Should be done after
        # the canvas is set up.
        self.dynamicalSlidersConnects()
        self.setUpSpectrumPlotConnects()
<<<<<<< HEAD
        self.setUpUIConnects()
=======
        self.setUpQuantumModelConnects()
>>>>>>> f0ca9ed4

        self.setFocusPolicy(Qt.StrongFocus)
        self.offset = None

    def dataSetupConnects(self):
        self.measurementData.setupUICallbacks(
            self.dataCheckBoxCallbacks, self.plotRangeCallback
        )
        self.setupUIData()
        self.setupUIXYZComboBoxes()
        self.tagDataView = TagDataView(self.ui)
        self.uiDataConnects()
        self.uiDataOptionsConnects()
        self.uiDataControlConnects()
        self.uiXYZComboBoxesConnects()

        if self.extractedData is not None:
            self.allDatasets.dataNames = self.extractedData.datanames
            self.allDatasets.assocDataList = transposeEach(self.extractedData.datalist)
            self.allDatasets.assocTagList = self.extractedData.tag_data
            self.calibrationData.setCalibration(
                *self.extractedData.calibration_data.allCalibrationVecs()
            )

            self.calibrationView.setView(*self.calibrationData.allCalibrationVecs())
            self.activeDataset._data = self.allDatasets.currentAssocItem()
            self.tagDataView.setTag(self.allDatasets.currentTagItem())
            self.allDatasets.layoutChanged.emit()
            self.activeDataset.layoutChanged.emit()

    def mousePressEvent(self, event: QMouseEvent):
        if event.button() == Qt.LeftButton:
            self.offset = event.pos()
        else:
            super().mousePressEvent(event)

    def mouseMoveEvent(self, event: QMouseEvent):
        if self.offset is not None and event.buttons() == Qt.LeftButton:
            self.move(self.pos() + event.pos() - self.offset)
        else:
            super().mouseMoveEvent(event)

    def mouseReleaseEvent(self, event: QMouseEvent):
        self.offset = None
        super().mouseReleaseEvent(event)

    def setShadows(self):
        for button in [
            self.ui.newRowButton,
            self.ui.deleteRowButton,
            self.ui.clearAllButton,
            self.ui.calibrateX1Button,
            self.ui.calibrateX2Button,
            self.ui.calibrateY1Button,
            self.ui.calibrateY2Button,
        ]:
            eff = QGraphicsDropShadowEffect(button)
            eff.setOffset(2)
            eff.setBlurRadius(18.0)
            eff.setColor(QColor(0, 0, 0, 90))
            button.setGraphicsEffect(eff)

        for button in [
            self.ui.zoomViewButton,
            self.ui.resetViewButton,
            self.ui.panViewButton,
            self.ui.selectViewButton,
            self.ui.swapXYButton,
        ]:
            eff = QGraphicsDropShadowEffect(button)
            eff.setOffset(2)
            eff.setBlurRadius(18.0)
            eff.setColor(QColor(0, 0, 0, 90))
            button.setGraphicsEffect(eff)

    def setupUICalibration(self):
        """For the interface that enables calibration of data with respect to x and y axis, group QLineEdit elements
        and the corresponding buttons in dicts. Set up a dictionary mapping calibration labels to the corresponding
        State choices. Finally, set up an instance of CalibrationData and
        CalibrationView"""
        self.rawLineEdits = {
            "X1": self.ui.rawX1LineEdit,
            "X2": self.ui.rawX2LineEdit,
            "Y1": self.ui.rawY1LineEdit,
            "Y2": self.ui.rawY2LineEdit,
        }
        self.mapLineEdits = {
            "X1": self.ui.mapX1LineEdit,
            "X2": self.ui.mapX2LineEdit,
            "Y1": self.ui.mapY1LineEdit,
            "Y2": self.ui.mapY2LineEdit,
        }
        self.calibrationButtons = {
            "X1": self.ui.calibrateX1Button,
            "X2": self.ui.calibrateX2Button,
            "Y1": self.ui.calibrateY1Button,
            "Y2": self.ui.calibrateY2Button,
        }
        self.calibrationStates = {
            "X1": State.CALIBRATE_X1,
            "X2": State.CALIBRATE_X2,
            "Y1": State.CALIBRATE_Y1,
            "Y2": State.CALIBRATE_Y2,
        }

        self.calibrationView = CalibrationView(self.rawLineEdits, self.mapLineEdits)

    def setupUIPlotOptions(self):
        self.dataCheckBoxCallbacks = {
            "topHatFilter": self.ui.topHatCheckBox.isChecked,
            "waveletFilter": self.ui.waveletCheckBox.isChecked,
            "edgeFilter": self.ui.edgeFilterCheckBox.isChecked,
            "bgndSubtractX": self.ui.bgndSubtractXCheckBox.isChecked,
            "bgndSubtractY": self.ui.bgndSubtractYCheckBox.isChecked,
            "logColoring": self.ui.logScaleCheckBox.isChecked,
        }

    def plotRangeCallback(self):
        val1 = self.ui.rangeSliderMin.value() / 100.0
        val2 = self.ui.rangeSliderMax.value() / 100.0
        min_val = min(val1, val2)
        max_val = max(val1, val2)
        return [min_val, max_val]

    def setupUIData(self):
        """Set up the main class instances holding the data extracted from placing
        markers on the canvas. The AllExtractedData instance holds all data, whereas the
        ActiveExtractedData instance holds data of the currently selected data set."""
        self.activeDataset = ActiveExtractedData()
        self.activeDataset.setAdaptiveCalibrationFunc(
            self.calibrationData.adaptiveConversionFunc
        )
        self.ui.dataTableView.setModel(self.activeDataset)

        self.allDatasets = AllExtractedData()
        self.allDatasets.setCalibrationFunc(self.calibrationData.calibrateDataset)
        self.ui.datasetListView.setModel(self.allDatasets)

    def setupUIXYZComboBoxes(self):
        zDataNames = list(self.measurementData.zCandidates.keys())
        self.ui.zComboBox.clear()
        self.ui.zComboBox.addItems(zDataNames)
        self.ui.zComboBox.setCurrentText(self.measurementData.currentZ.name)
        self.setupXYDataBoxes()

    def uiPagesConnects(self):
        self.ui.modeSelectButton.clicked.connect(
            lambda: self.ui.pagesStackedWidget.setCurrentIndex(0)
        )
        self.ui.modeTagButton.clicked.connect(
            lambda: self.ui.pagesStackedWidget.setCurrentIndex(1)
        )
        self.ui.modePlotButton.clicked.connect(
            lambda: self.ui.pagesStackedWidget.setCurrentIndex(2)
        )
        self.ui.modeFitButton.clicked.connect(
            lambda: self.ui.pagesStackedWidget.setCurrentIndex(3)
        )

    def uiDataConnects(self):
        """Make connections for changes in data."""
        # Whenever the data layout in the ActiveExtractedData changes, update
        # the corresponding AllExtractedData data; this includes the important
        # event of adding extraction points to the ActiveExtractedData
        self.activeDataset.layoutChanged.connect(
            lambda: self.ui.datasetListView.model().updateAssocData(
                newData=self.activeDataset.all()
            )
        )

        # If data in the TableView is changed manually through editing,
        # the 'dataChanged' signal will be emitted. The following connects the signal
        # to an update in th data stored in the AllExtractedData
        self.activeDataset.dataChanged.connect(
            lambda topLeft, bottomRight: self.ui.datasetListView.model().updateAssocData(
                newData=self.activeDataset.all()
            )
        )

        # Whenever the AllExtractedData changes layout - for example, due to
        # switching from one existing data set to another one, this connection will
        # ensure that the TableView will be updated with the correct data
        self.allDatasets.layoutChanged.connect(
            lambda: self.activeDataset.setAllData(
                newData=self.allDatasets.currentAssocItem()
            )
        )

        # Whenever data sets are added or removed from the ListView, this ensures
        # that the canvas display is updated.
        self.allDatasets.layoutChanged.connect(self.updatePlot)

        # Each time the data set is changed on ListView/Model by clicking a data set,
        # the data in ActiveExtractedData is updated to reflect the new selection.
        self.ui.datasetListView.clicked.connect(
            lambda: self.activeDataset.setAllData(
                newData=self.allDatasets.currentAssocItem()
            )
        )

        # A new selection of a data set item in ListView is accompanied by an update
        # of the canvas to show the appropriate plot of selected points
        self.ui.datasetListView.clicked.connect(lambda: self.updatePlot(init=False))

        # Whenever tag type or tag data is changed, update the AllExtractedData data
        self.tagDataView.changedTagType.connect(
            lambda: self.allDatasets.updateCurrentTag(self.tagDataView.getTag())
        )
        self.tagDataView.changedTagData.connect(
            lambda: self.allDatasets.updateCurrentTag(self.tagDataView.getTag())
        )

        # Whenever a new dataset is activated in the AllExtractedData, update the TagDataView
        self.ui.datasetListView.clicked.connect(
            lambda: self.tagDataView.setTag(self.allDatasets.currentTagItem())
        )

    def uiDataOptionsConnects(self):
        """Connect the UI elements related to display of data"""
        self.ui.topHatCheckBox.toggled.connect(lambda x: self.updatePlot())
        self.ui.waveletCheckBox.toggled.connect(lambda x: self.updatePlot())
        self.ui.edgeFilterCheckBox.toggled.connect(lambda x: self.updatePlot())
        self.ui.bgndSubtractXCheckBox.toggled.connect(lambda x: self.updatePlot())
        self.ui.bgndSubtractYCheckBox.toggled.connect(lambda x: self.updatePlot())

    def uiColorScaleConnects(self):
        """Connect the color scale related UI elements."""
        # Toggling the loc scale check box prompts replotting.
        self.ui.logScaleCheckBox.toggled.connect(lambda x: self.updatePlot())

        # Changes in the color map dropdown menu prompt replotting.
        self.ui.colorComboBox.activated.connect(lambda x: self.updatePlot())

        # Ensure that a change in the range slider positions cause an update of the plot.
        self.ui.rangeSliderMin.valueChanged.connect(lambda x: self.updatePlot())
        self.ui.rangeSliderMax.valueChanged.connect(lambda x: self.updatePlot())

    def uiCalibrationConnects(self):
        """Connect UI elements for data calibration."""
        self.ui.calibratedCheckBox.toggled.connect(self.toggleCalibration)

        for label in self.calibrationButtons:
            self.calibrationButtons[label].clicked.connect(
                partial(self.calibrate, label)
            )

        for lineEdit in list(self.rawLineEdits.values()) + list(
            self.mapLineEdits.values()
        ):
            lineEdit.editingFinished.connect(self.updateCalibration)

    def uiCanvasControlConnects(self):
        """Connect the UI buttons for reset, zoom, and pan functions of the matplotlib canvas."""
        self.ui.resetViewButton.clicked.connect(self.ui.mplFigureCanvas.resetView)
        self.ui.zoomViewButton.clicked.connect(self.toggleZoom)
        self.ui.panViewButton.clicked.connect(self.togglePan)
        self.ui.selectViewButton.clicked.connect(self.toggleSelect)
        self.ui.swapXYButton.clicked.connect(self.swapXY)

    def uiDataControlConnects(self):
        """Connect buttons for inserting and deleting a data set, or clearing all data sets"""
        self.ui.newRowButton.clicked.connect(self.allDatasets.newRow)
        self.ui.deleteRowButton.clicked.connect(self.allDatasets.removeCurrentRow)
        self.ui.clearAllButton.clicked.connect(self.allDatasets.removeAll)

        self.ui.newRowButton.clicked.connect(
            lambda: self.tagDataView.setTag(self.allDatasets.currentTagItem())
        )
        self.ui.deleteRowButton.clicked.connect(
            lambda: self.tagDataView.setTag(self.allDatasets.currentTagItem())
        )
        self.ui.clearAllButton.clicked.connect(
            lambda: self.tagDataView.setTag(self.allDatasets.currentTagItem())
        )

    def uiXYZComboBoxesConnects(self):
        self.ui.zComboBox.activated.connect(self.zDataUpdate)
        self.ui.xComboBox.activated.connect(self.xAxisUpdate)
        self.ui.yComboBox.activated.connect(self.yAxisUpdate)

    def uiMplCanvasConnects(self):
        """Set up the matplotlib canvas and start monitoring for mouse click events in the canvas area."""
        self.axes = self.ui.mplFigureCanvas.canvas.figure.subplots()
        self.updatePlot(initialize=True)
        self.cidCanvas = self.axes.figure.canvas.mpl_connect(
            "button_press_event", self.canvasClickMonitoring
        )
        self.ui.mplFigureCanvas.set_callback(self.allDatasets)
        self.cidMove = self.axes.figure.canvas.mpl_connect(
            "motion_notify_event", self.canvasMouseMonitoring
        )

    def uiMenuConnects(self):
        self.ui.toggleMenuButton.clicked.connect(self.ui_menu.toggle)
        # self.ui_menu.menuQuitButton.clicked.connect(self.closeApp)
        # self.ui_menu.menuOpenButton.clicked.connect(self.openFile)

    def setupXYDataBoxes(self):
        self.ui.xComboBox.clear()
        xDataNames = list(self.measurementData.currentXCompatibles.keys())
        self.ui.xComboBox.addItems(xDataNames)
        self.ui.xComboBox.setCurrentText(self.measurementData.currentX.name)

        self.ui.yComboBox.clear()
        yDataNames = list(self.measurementData.currentYCompatibles.keys())
        self.ui.yComboBox.addItems(yDataNames)
        self.ui.yComboBox.setCurrentText(self.measurementData.currentY.name)

    @Slot()
    def toggleSelect(self):
        if appstate.state != State.SELECT:
            appstate.state = State.SELECT
            self.ui.mplFigureCanvas.selectOn()

    @Slot()
    def toggleZoom(self):
        if appstate.state != "ZOOM":
            appstate.state = State.ZOOM
            self.ui.mplFigureCanvas.zoomView()

    @Slot()
    def togglePan(self):
        if appstate.state != "PAN":
            appstate.state = State.PAN
            self.ui.mplFigureCanvas.panView()

    def line_select_callback(self, eclick, erelease):
        """
        Callback for line selection.

        *eclick* and *erelease* are the press and release events.
        """
        x1, y1 = eclick.xdata, eclick.ydata
        x2, y2 = erelease.xdata, erelease.ydata
        print(f"({x1:3.2f}, {y1:3.2f}) --> ({x2:3.2f}, {y2:3.2f})")
        print(f" The buttons you used were: {eclick.button} {erelease.button}")

    @Slot()
    def canvasClickMonitoring(self, event):
        """Main loop for acting on mouse events occurring in the canvas area."""
        if event.xdata is None or event.ydata is None:
            return

        for calibrationLabel in ["X1", "X2", "Y1", "Y2"]:
            data = event.xdata if (calibrationLabel[0] == "X") else event.ydata

            if appstate.state == self.calibrationStates[calibrationLabel]:
                self.rawLineEdits[calibrationLabel].setText(str(data))
                self.rawLineEdits[calibrationLabel].home(False)
                self.mapLineEdits[calibrationLabel].selectAll()
                self.ui.selectViewButton.setChecked(True)
                self.ui.mplFigureCanvas.selectOn()
                self.rawLineEdits[calibrationLabel].editingFinished.emit()
                return

        if appstate.state == State.SELECT:
            current_data = self.activeDataset.all()
            if self.matching_mode:
                x1y1 = np.asarray([self.closest_line(event.xdata), event.ydata])
            else:
                x1y1 = np.asarray([event.xdata, event.ydata])
            for index, x2y2 in enumerate(current_data.transpose()):
                if self.isRelativelyClose(x1y1, x2y2):
                    self.activeDataset.removeColumn(index)
                    self.updatePlot()
                    return
            self.activeDataset.append(*x1y1)
            self.updatePlot()

    @Slot()
    def canvasMouseMonitoring(self, event):
        self.axes.figure.canvas.flush_events()
        self.matching_mode = False
        if (
            self.allDatasets.currentRow != 0
            and len(self.allDatasets.assocDataList[0][0]) > 0
        ):
            self.matching_mode = True
        if not self.matching_mode:
            return

        if event.xdata is None or event.ydata is None:
            return

    @Slot()
    def updatePlot(self, initialize: bool = False, **kwargs):
        """Update the current plot of measurement data and markers of selected data
        points."""
        if self.disconnectCanvas:
            return

        # If this is not the first time of plotting, store the current axes limits and
        # clear the graph.
        if not initialize:
            xlim = self.axes.get_xlim()
            ylim = self.axes.get_ylim()
        self.axes.clear()

        # Set the matplotlib colormap according to the selection in the dropdown menu.
        colorStr = self.ui.colorComboBox.currentText()
        cross_color = color_dict[colorStr]["Cross"]
        line_color = color_dict[colorStr]["line"]
        scatter_color = color_dict[colorStr]["Scatter"]
        cmap = copy.copy(getattr(cm, colorStr))
        cmap.set_bad(color="black")

        # plot the background data
        self.measurementData.canvasPlot(self.axes, cmap=cmap)

        # plot the numerically calculated spectrum
        self.spectrumData.canvasPlot(self.axes)

        # If there are any extracted data points in the currently active data set, show
        # those via a scatter plot.
        if self.activeDataset.columnCount() > 0:
            dataXY = self.activeDataset.all()
            self.axes.scatter(
                dataXY[0],
                dataXY[1],
                c=scatter_color,
                marker=r"$\odot$",
                s=130,
                alpha=0.5,
            )

        plotted_data = []
        line_data = self.allDatasets.assocDataList[0]
        for count, i in enumerate(line_data[0]):
            if i not in plotted_data:
                self.axes.axline(
                    (i, line_data[1][count]),
                    (i, line_data[1][count] - (line_data[1][count]) * 0.1),
                    c=line_color,
                    alpha=0.7,
                )
            plotted_data.append(i)

        # Make sure that new axes limits match the old ones.
        if not initialize:
            self.axes.set_xlim(xlim)
            self.axes.set_ylim(ylim)

        self.axes.figure.canvas.draw()
        self.ui.mplFigureCanvas.set_callback(self.allDatasets)

    # def toggleMenu(self):
    #     if self.menuWidget.menuFrame.isHidden():
    #         self.menuWidget.menuFrame.show()
    #     else:
    #         self.menuWidget.menuFrame.hide()

    @Slot()
    def calibrate(self, calibrationLabel: str):
        """Mouse click on one of the calibration buttons prompts switching to
        calibration mode. Mouse cursor crosshair is adjusted and canvas waits for
        click setting calibration point x or y component."""
        appstate.state = self.calibrationStates[calibrationLabel]
        self.ui.mplFigureCanvas.calibrateOn(calibrationLabel[0])

    @Slot()
    def updateCalibration(self):
        """Transfer new calibration data from CalibrationView over to calibrationData
        instance. If the model is currently applying the calibration, then emit
        signal to rewrite the table."""
        self.calibrationData.setCalibration(*self.calibrationView.calibrationPoints())
        if self.calibrationData.applyCalibration:
            self.activeDataset.layoutChanged.emit()

    @Slot()
    def toggleCalibration(self):
        """If calibration check box is changed, toggle the calibration status of the
        calibrationData. Also induce change at the level of the displayed data of
        selected points."""
        self.calibrationData.toggleCalibration()
        self.activeDataset.toggleCalibratedView()

    @Slot(int)
    def zDataUpdate(self, itemIndex: int):
        self.measurementData.setCurrentZ(itemIndex)
        self.setupXYDataBoxes()
        self.updatePlot(initialize=True)

    @Slot(int)
    def xAxisUpdate(self, itemIndex: int):
        self.measurementData.setCurrentX(itemIndex)
        self.updatePlot(initialize=True)

    @Slot(int)
    def yAxisUpdate(self, itemIndex: int):
        self.measurementData.setCurrentY(itemIndex)
        self.updatePlot(initialize=True)

    @Slot()
    def swapXY(self):
        self.disconnectCanvas = True
        self.measurementData.swapXY()
        self.setupXYDataBoxes()

        self.allDatasets.swapXY()
        self.allDatasets.layoutChanged.emit()

        xBgndSub = self.ui.bgndSubtractXCheckBox.checkState()
        yBgndSub = self.ui.bgndSubtractYCheckBox.checkState()

        self.ui.bgndSubtractXCheckBox.setCheckState(yBgndSub)
        self.ui.bgndSubtractYCheckBox.setCheckState(xBgndSub)

        rawx1 = self.rawLineEdits["X1"].value()
        rawx2 = self.rawLineEdits["X2"].value()
        rawy1 = self.rawLineEdits["Y1"].value()
        rawy2 = self.rawLineEdits["Y2"].value()
        mapx1 = self.mapLineEdits["X1"].value()
        mapx2 = self.mapLineEdits["X2"].value()
        mapy1 = self.mapLineEdits["Y1"].value()
        mapy2 = self.mapLineEdits["Y2"].value()
        self.rawLineEdits["X1"].setText(str(rawy1))
        self.rawLineEdits["Y1"].setText(str(rawx1))
        self.rawLineEdits["X2"].setText(str(rawy2))
        self.rawLineEdits["Y2"].setText(str(rawx2))
        self.mapLineEdits["X1"].setText(str(mapy1))
        self.mapLineEdits["Y1"].setText(str(mapx1))
        self.mapLineEdits["X2"].setText(str(mapy2))
        self.mapLineEdits["Y2"].setText(str(mapx2))
        self.updateCalibration()

        self.disconnectCanvas = False
        self.updatePlot(initialize=True)

    def isRelativelyClose(self, x1y1: np.ndarray, x2y2: np.ndarray):
        """Check whether the point x1y1 is relatively close to x2y2, given the current
        field of view on the canvas."""
        xlim = self.axes.get_xlim()
        ylim = self.axes.get_ylim()
        xmin, xmax = xlim
        ymin, ymax = ylim
        xrange = xmax - xmin
        yrange = ymax - ymin
        x1y1 = x1y1 / [xrange, yrange]
        x2y2 = x2y2 / [xrange, yrange]
        distance = np.linalg.norm(x1y1 - x2y2)
        if distance < 0.025:
            return True
        return False

    def dynamicalSlidersInserts(self):
        """
        Insert a set of sliders for the prefit parameters according to the parameter set
        """

        # create a QWidget for the scrollArea and set a layout for it
        prefitScrollWidget = QWidget()
        self.ui.prefitScrollArea.setWidget(prefitScrollWidget)
        prefitScrollLayout = QVBoxLayout()
        prefitScrollWidget.setLayout(prefitScrollLayout)

        # generate the slider set
<<<<<<< HEAD
        self.sliderSet = GroupedSliderSet(columns=1, label_value_position="left_right")
=======
        self.sliderSet = GroupedWidgetSet(
            widget_class = LabeledSlider,
            init_kwargs = {"label_value_position": "left_right"},
            columns = 1, 
            parent = prefitScrollWidget
        )
>>>>>>> f0ca9ed4

        for key, para_dict in self.sliderParameterSet.items():
            group_name = self.sliderParameterSet.group_name_maps[key]

<<<<<<< HEAD
            self.sliderSet.addGroupedSliders(
                group_name,
=======
            self.sliderSet.addGroupedWidgets(
                group_name, 
>>>>>>> f0ca9ed4
                list(para_dict.keys()),
            )

        # test: autorun checkbox and button (in future, to be replaced by Qt designer generated widget)
        # autorunWidget = QWidget()
        # autorunLayout = QHBoxLayout()
        # autorunWidget.setLayout(autorunLayout)
        # self.autorunCheckBox = QCheckBox()
        # self.autorunButton = QPushButton("Run")
        # autorunLayout.addWidget(QLabel("Autorun:"))
        # autorunLayout.addWidget(self.autorunCheckBox)
        # autorunLayout.addWidget(self.autorunButton)
        # prefitScrollLayout.addWidget(autorunWidget)

        prefitScrollLayout.addWidget(self.sliderSet)

    def dynamicalSlidersConnects(self):
        """
        Connect the sliders to the controller - update hilbertspace and spectrum
        """
        for key, para_dict in self.sliderParameterSet.items():
            group_name = self.sliderParameterSet.group_name_maps[key]

            for para_name, para in para_dict.items():
                para: QuantumModelSliderParameter
                labeled_slider: LabeledSlider = self.sliderSet[group_name][para_name]

                para.setupUICallbacks(
                    labeled_slider.slider.value,
                    labeled_slider.slider.setValue,
                    labeled_slider.value.text,
                    labeled_slider.value.setText,
                )

                # synchronize slider and box
                labeled_slider.sliderValueChangedConnect(para._sliderValueToBox)
                labeled_slider.valueTextChangeConnect(para._boxValueToSlider)
                labeled_slider.value.editingFinished.connect(para._onBoxEditingFinished)

                # connect to the controller to update the spectrum
                labeled_slider.editingFinishedConnect(
<<<<<<< HEAD
                    lambda *args, **kwargs: self.quantumModel.onParameterChange(
                        parameter_set=self.sliderParameterSet,
=======
                    lambda *args, **kwargs: self.quantumModel.onSliderParameterChange(
                        slider_parameter_set=self.sliderParameterSet,
>>>>>>> f0ca9ed4
                        sweep_parameter_set=self.sweepParameterSet,
                        spectrum_data=self.spectrumData,
                        calibration_data=self.calibrationData,
                        extracted_data=self.allDatasets,
                        # self.axes,
                    )
                )
                labeled_slider.editingFinishedConnect(self.updatePlot)

                # set the initial value
                # for test only
                # ------------------------------------------------------------------------------
                # put all sliders initially to the middle
                labeled_slider.setBoxValue(
                    f"{(para.max + para.min) / 5 + para.min:.0f}"
                )
                # ------------------------------------------------------------------------------

<<<<<<< HEAD
    def setUpUIConnects(self):
=======
    def setUpQuantumModelConnects(self):
>>>>>>> f0ca9ed4
        """
        Set up the connects for the UI elements (except dynamically generated sliders)
        """
        self.quantumModel.setupPlotUICallbacks()
        self.quantumModel.setupAutorunCallbacks(
            autorun_callback=lambda: True
        )  # TODO in the future, set it to self.autorunCheckBox.isChecked

    def setUpSpectrumPlotConnects(self):
        self.spectrumData.setupUICallbacks()

    @Slot()
    def openFile(self, initialize: bool = False):
        if not initialize:
            self.ui_menu.toggle()
        self.measurementData, self.extractedData = importFile(parent=self)

        self.calibrationData.resetCalibration()
        self.calibrationView.setView(*self.calibrationData.allCalibrationVecs())

        self.dataSetupConnects()
        self.setupUIXYZComboBoxes()
        self.updatePlot(initialize=True)
        self.raise_()

    @Slot()
    def closeApp(self):
        """End the application"""
        if self.allDatasets.isEmpty():
            sys.exit()
        else:
            msgBox = QMessageBox()
            msgBox.setWindowTitle("qfit")
            msgBox.setIcon(QMessageBox.Question)
            msgBox.setInformativeText("Do you want to save changes?")
            msgBox.setText("This document has been modified.")
            msgBox.setStandardButtons(
                QMessageBox.Save | QMessageBox.Discard | QMessageBox.Cancel
            )
            msgBox.setDefaultButton(QMessageBox.Save)

            reply = msgBox.exec_()

            if reply == QMessageBox.Save:
                self.saveAndCloseApp()
            elif reply == QMessageBox.Discard:
                sys.exit()
            return

    @Slot()
    def saveAndCloseApp(self):
        """Save the extracted data and calibration information to file, then exit the
        application."""
        success = saveFile(self)
        if not success:
            return
        sys.exit()

    def resizeAndCenter(self, maxSize: QSize):
        newSize = QSize(maxSize.width() * 0.9, maxSize.height() * 0.9)
        maxRect = QRect(QPoint(0, 0), maxSize)
        self.setGeometry(
            QStyle.alignedRect(Qt.LeftToRight, Qt.AlignCenter, newSize, maxRect)
        )

    def closest_line(self, xdat):
        current_data = self.allDatasets.assocDataList[0]
        allxdiff = {np.abs(xdat - i): i for i in current_data[0]}
        return allxdiff[min(allxdiff.keys())]<|MERGE_RESOLUTION|>--- conflicted
+++ resolved
@@ -55,8 +55,7 @@
 )
 from qfit.models.numerical_spectrum_data import SpectrumData
 from qfit.controllers.numerical_model import QuantumModel
-from qfit.widgets.grouped_sliders import (
-    LabeledSlider, GroupedWidget, GroupedWidgetSet)
+from qfit.widgets.grouped_sliders import GroupedSliders, GroupedSliderSet
 
 if TYPE_CHECKING:
     from qfit.widgets.calibration import CalibrationLineEdit
@@ -151,11 +150,7 @@
         # the canvas is set up.
         self.dynamicalSlidersConnects()
         self.setUpSpectrumPlotConnects()
-<<<<<<< HEAD
         self.setUpUIConnects()
-=======
-        self.setUpQuantumModelConnects()
->>>>>>> f0ca9ed4
 
         self.setFocusPolicy(Qt.StrongFocus)
         self.offset = None
@@ -712,27 +707,13 @@
         prefitScrollWidget.setLayout(prefitScrollLayout)
 
         # generate the slider set
-<<<<<<< HEAD
         self.sliderSet = GroupedSliderSet(columns=1, label_value_position="left_right")
-=======
-        self.sliderSet = GroupedWidgetSet(
-            widget_class = LabeledSlider,
-            init_kwargs = {"label_value_position": "left_right"},
-            columns = 1, 
-            parent = prefitScrollWidget
-        )
->>>>>>> f0ca9ed4
 
         for key, para_dict in self.sliderParameterSet.items():
             group_name = self.sliderParameterSet.group_name_maps[key]
 
-<<<<<<< HEAD
             self.sliderSet.addGroupedSliders(
                 group_name,
-=======
-            self.sliderSet.addGroupedWidgets(
-                group_name, 
->>>>>>> f0ca9ed4
                 list(para_dict.keys()),
             )
 
@@ -758,7 +739,7 @@
 
             for para_name, para in para_dict.items():
                 para: QuantumModelSliderParameter
-                labeled_slider: LabeledSlider = self.sliderSet[group_name][para_name]
+                labeled_slider = self.sliderSet[group_name][para_name]
 
                 para.setupUICallbacks(
                     labeled_slider.slider.value,
@@ -774,13 +755,8 @@
 
                 # connect to the controller to update the spectrum
                 labeled_slider.editingFinishedConnect(
-<<<<<<< HEAD
-                    lambda *args, **kwargs: self.quantumModel.onParameterChange(
-                        parameter_set=self.sliderParameterSet,
-=======
                     lambda *args, **kwargs: self.quantumModel.onSliderParameterChange(
                         slider_parameter_set=self.sliderParameterSet,
->>>>>>> f0ca9ed4
                         sweep_parameter_set=self.sweepParameterSet,
                         spectrum_data=self.spectrumData,
                         calibration_data=self.calibrationData,
@@ -799,11 +775,7 @@
                 )
                 # ------------------------------------------------------------------------------
 
-<<<<<<< HEAD
     def setUpUIConnects(self):
-=======
-    def setUpQuantumModelConnects(self):
->>>>>>> f0ca9ed4
         """
         Set up the connects for the UI elements (except dynamically generated sliders)
         """
