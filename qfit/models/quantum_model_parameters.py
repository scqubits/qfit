--- conflicted
+++ resolved
@@ -698,8 +698,8 @@
     plotCaliPtExtractStart = Signal(str)
     plotCaliPtExtractFinished = Signal(str, dict)
     plotCaliPtExtractInterrupted = Signal()
-    issueNewXCaliFunc = Signal(Dict[str, HSParamSet])
-    issueNewYCaliFunc = Signal(Dict[str, HSParamSet])
+    issueNewXCaliFunc = Signal(dict)
+    issueNewYCaliFunc = Signal(object)
     issueNewInvYCaliFunc = Signal(object)
     caliModelFinishedSwapXY = Signal()
     # calibrationIsOn: Literal["CALI_X1", "CALI_X2", "CALI_Y1", "CALI_Y2", False]
@@ -817,23 +817,24 @@
             self.clear()
 
         # insert calibration table parameters for each row for X
-        for XRowIdx in self.caliTableXRowIdxList:
+        for XRowIdx, XRowIdxName in enumerate(self.caliTableXRowIdxList):
             # loop over the raw vector components
-            for rawVecCompName in self.rawXVecNameList:
+            for rawVecCompIdx, rawVecCompName in enumerate(self.rawXVecNameList):
+                rawXValue = 1.0 if rawVecCompIdx == (XRowIdx - 1) else 0.0
                 self._insertParamByArgs(
                     colName=rawVecCompName,
-                    rowIdx=XRowIdx,
+                    rowIdx=XRowIdxName,
                     paramType="raw_X_vec_component",
                     parentSystemName=None,
                     sweepParamName=None,
-                    value=0,
+                    value=rawXValue,
                 )
             # loop over the mapped vector components (given by sweep parameters)
             for parentName, paramDictByParent in self.sweepParamSet.items():
                 for paramName, param in paramDictByParent.items():
                     self._insertParamByArgs(
                         colName=f"{parentName}.{paramName}",
-                        rowIdx=XRowIdx,
+                        rowIdx=XRowIdxName,
                         paramType=param.paramType,
                         sweepParamName=paramName,
                         value=0,
@@ -843,7 +844,7 @@
             if self.isFullCalibration:
                 self._insertParamByArgs(
                     colName="pointPairSource",
-                    rowIdx=XRowIdx,
+                    rowIdx=XRowIdxName,
                     paramType="point_pair_source",
                     parentSystemName=None,
                     sweepParamName=None,
@@ -853,33 +854,36 @@
                 # value is the figure name
                 self._insertParamByArgs(
                     colName="pointPairSource",
-                    rowIdx=XRowIdx,
+                    rowIdx=XRowIdxName,
                     paramType="point_pair_source",
                     parentSystemName=None,
                     sweepParamName=None,
-                    value=self.figName[int(XRowIdx[1:]) // 2],
+                    value=self.figName[int(XRowIdxName[1:]) // 2],
                 )
         # insert calibration table parameters for Y: raw vector,
-        for YRowIdx in self.caliTableYRowIdxList:
+        for YRowIdx, YRowIdxName in enumerate(self.caliTableYRowIdxList):
+            # loop over 2 values only
+            rawYValue = 0.0 if YRowIdx == 0 else 1.0
+            mapYValue = rawYValue
             self._insertParamByArgs(
                 colName=self.rawYName,
-                rowIdx=YRowIdx,
+                rowIdx=YRowIdxName,
                 paramType="raw_Y",
                 parentSystemName=None,
                 sweepParamName=None,
-                value=0,
+                value=rawYValue,
             )
             self._insertParamByArgs(
                 colName="mappedY",
-                rowIdx=YRowIdx,
+                rowIdx=YRowIdxName,
                 paramType="mapped_Y",
                 sweepParamName=None,
-                value=0,
+                value=mapYValue,
                 parentSystemName=None,
             )
             self._insertParamByArgs(
                 colName="pointPairSource",
-                rowIdx=YRowIdx,
+                rowIdx=YRowIdxName,
                 paramType="point_pair_source",
                 sweepParamName=None,
                 value=None,
@@ -1008,21 +1012,11 @@
         """
         # gather all the point pair rawVec and construct the augmented rawMat
         augRawXMat = np.zeros((self.caliTableXRowNr, self.rawXVecDim + 1))
-<<<<<<< HEAD
-        for XRowIdxName in self.caliTableXRowIdxList:
-            XRowIdx = int(XRowIdxName[1:])
-            augRawXMat[XRowIdx, 0] = 1
-            for colIdx, rawXVecCompName in enumerate(self.rawXVecNameList):
-                augRawXMat[XRowIdx, colIdx + 1] = self[XRowIdxName][
-                    rawXVecCompName
-                ].value
-=======
         for XRowIdx, xRowName in enumerate(self.caliTableXRowIdxList):
 
             augRawXMat[XRowIdx, 0] = 1
             for colIdx, rawXVecCompName in enumerate(self.rawXVecNameList):
                 augRawXMat[XRowIdx, colIdx + 1] = self[xRowName][rawXVecCompName].value
->>>>>>> e65ef2cf
         # loop over sweep parameters
         # assemble sweep parameter set, add sweep parameters to the parameter set
 
@@ -1038,14 +1032,8 @@
                 )
                 # gather all the point pair mapVec and solve alphaVec by inversion
                 mapCompVec = np.zeros(self.caliTableXRowNr)
-<<<<<<< HEAD
-                for XRowIdxName in self.caliTableXRowIdxList:
-                    XRowIdx = int(XRowIdxName[1:])
-                    mapCompVec[XRowIdx] = self[XRowIdxName][
-=======
                 for XRowIdx, xRowName in enumerate(self.caliTableXRowIdxList):
                     mapCompVec[XRowIdx] = self[xRowName][
->>>>>>> e65ef2cf
                         f"{parentName}.{paramName}"
                     ].value
                 alphaVec = np.linalg.solve(augRawXMat, mapCompVec)
@@ -1259,41 +1247,17 @@
         self.rawYName, self.rawXVecNameList = self.rawXVecNameList[0], [self.rawYName]
         self.insertParamToSet()
         self._updateXRowIdxBySourceDict()
-
-        # parametersCopy: Dict[str, Dict[str, CaliTableRowParam]] = deepcopy(
-        #     self.parameters
-        # )
-        # sweepParamParentName = list(self.sweepParamSet.keys())[0]
-        # sweepParamName = list(self.sweepParamSet[sweepParamParentName].keys())[0]
-        # mappedXName = f"{sweepParamParentName}.{sweepParamName}"
-        # for Idx in range(2):
-        #     # first round: use setParameter to swap the raw and mapped vector values
-        #     self.setParameter(
-        #         rowIdx=f"X{Idx}",
-        #         colName=self.rawXVecNameList[0],
-        #         attr="value",
-        #         value=parametersCopy[f"Y{Idx}"][self.rawYName].value,
-        #     )
-        #     self.setParameter(
-        #         rowIdx=f"X{Idx}",
-        #         colName=mappedXName,
-        #         attr="value",
-        #         value=parametersCopy[f"Y{Idx}"]["mappedY"].value,
-        #     )
-        #     self.setParameter(
-        #         rowIdx=f"Y{Idx}",
-        #         colName=self.rawYName,
-        #         attr="value",
-        #         value=parametersCopy[f"X{Idx}"][self.rawXVecNameList[0]].value,
-        #     )
-        #     self.setParameter(
-        #         rowIdx=f"Y{Idx}",
-        #         colName="mappedY",
-        #         attr="value",
-        #         value=parametersCopy[f"X{Idx}"][mappedXName].value,
-        #     )
-
         self.caliModelFinishedSwapXY.emit()
+
+    def updateAllBoxes(self):
+        """
+        need to be updated in the future to cope with case where the data source
+        is provided as a table entry.
+        """
+        for rowIdx, colDict in self.parameters.items():
+            for colName, param in colDict.items():
+                if param.paramType not in ["point_pair_source"]:
+                    self.emitUpdateBox(rowIdx, colName, "value")
 
     # signals ==========================================================
     def emitUpdateBox(
