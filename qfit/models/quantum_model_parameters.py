from abc import ABC, abstractmethod, abstractproperty
import numpy as np
from copy import deepcopy

from PySide6.QtCore import QObject, Signal, Slot, SignalInstance

from scqubits.core.hilbert_space import HilbertSpace
from scqubits.core.qubit_base import QuantumSystem
from scqubits.core.circuit import Circuit

from qfit.models.parameter_settings import ParameterType
from qfit.models.registry import RegistryEntry, Registrable
from qfit.widgets.grouped_sliders import SLIDER_RANGE
from qfit.models.parameter_settings import QSYS_PARAM_NAMES, DEFAULT_PARAM_MINMAX

from typing import (
    Dict,
    List,
    Union,
    overload,
    Tuple,
    Callable,
    Literal,
    Any,
    TypeVar,
    Generic,
    Optional,
    Type,
)

from qfit.models.data_structures import (
    ParamBase,
    QMSweepParam,
    DispParamBase,
    QMSliderParam,
    QMFitParam,
    ParamAttr,
    CaliTableRowParam,
    ParentType,
)

ParamCls = TypeVar("ParamCls", bound="ParamBase")


class ParamSet(Registrable, Generic[ParamCls]):
    """
    A class to store all the parameters of a general model
    """

    def __init__(self, paramCls: Type[ParamCls]):
        self.paramCls = paramCls

        self.parameters: Dict[
            str,
            Dict[str, ParamCls],
        ] = {}

    def keys(self):
        return self.parameters.keys()

    def values(self):
        return self.parameters.values()

    def items(self):
        return self.parameters.items()

    def __getitem__(self, key: str):
        return self.parameters[key]

    def __len__(self):
        return sum([len(para_dict) for para_dict in self.parameters.values()])
    
    def insertParam(
        self,
        parentName: str,  
        paramName: str,
        param: ParamCls,
    ):
        """
        Insert a parameter to the parameter set. When the parent system is 
        not in the parameter set, create a new entry for the parent system.
        """
        if parentName not in self.parameters.keys():
            self.parameters[parentName] = {}
        self.parameters[parentName][paramName] = param

    def paramNamesDict(self) -> Dict[str, List[str]]:
        """
        Get a dictionary of parameter names for each parent system.
        """
        return {
            parentName: list(para_dict.keys())
            for parentName, para_dict in self.parameters.items()
        }

    def clear(self):
        """
        Clean the parameter set.
        """
        self.parameters = {}

    def getParameter(
        self,
        parentName: str,
        name: str,
        attr: str = "value",
    ) -> Union[Dict[str, Any], Any]:
        """
        Get the value of the parameters of a parent system (either a QuantumSystem
        object or a HilbertSpace object). If the name is of the parameter is not
        provided, then return a dictionary of all the parameters of the parent system.

        Parameters
        ----------
        parent_system: Union[QuantumSystem, HilbertSpace]
            The quantum model
        name: str
            The name of the parameter

        Returns
        -------
        The value of the parameter(s)
        """

        try:
            para_dict = self[parentName]
        except KeyError:
            raise KeyError(
                f"Cannot find parent system {parentName} in the parameter set."
            )

        return getattr(para_dict[name], attr)

    def setParameter(
        self,
        parentName: str,
        name: str,
        attr: str,
        value: Union[int, float, str, None],
    ):
        """
        Set the value of the parameter of a parent system.

        Parameters
        ----------
        parent_system: str
            The parent
        name: str
            The name of the parameter
        value: Union[float, int]
            The value of the parameter
        """
        try:
            para_dict = self[parentName]
        except KeyError:
            raise KeyError(
                f"Cannot find parent system {parentName} in the parameter set."
            )

        try:
            setattr(para_dict[name], attr, value)
        except KeyError:
            raise KeyError(f"Cannot find parameter {name} in the parameter set.")
        
    def setParamByPA(
        self,
        paramAttr: ParamAttr,
    ):
        self.setParameter(
            paramAttr.parentName,
            paramAttr.name,
            paramAttr.attr,
            paramAttr.value,
        )

    def toParamDict(self) -> Dict[str, ParamCls]:
        """
        Provide a way to iterate through the parameter set. Used for fitting purposes 
        - as we need to provide a single-layer dictionary.

        Return a dictionary of all the parameters in the parameter set. Keys are "<parent name>.<parameter name>"
        """
        param_dict = {}
        for parent_name, para_dict in self.parameters.items():
            for name, para in para_dict.items():
                param_dict[f"{parent_name}.{name}"] = para

        return param_dict

    def getAttrDict(self, attribute: str = "value") -> Dict[str, Any]:
        """
        Provide a way to iterate through the parameter set. Used for fitting purposes 
        - as we need to provide a single-layer dictionary.

        Convert the parameter set to a dictionary. Keys are "<parent name>.<parameter name>"
        and values are the value of the parameter.

        Parameters
        ----------
        attribute: str
        """
        paramval_dict = {}
        for parent_name, para_dict in self.parameters.items():
            for name, para in para_dict.items():
                paramval_dict[f"{parent_name}.{name}"] = getattr(para, attribute)

        return paramval_dict

    def setAttrByAttrDict(
        self,
        paramval_dict: Union[Dict[str, float], Dict[str, int]],
        attribute: str = "value",
    ):
        """
        Provide a way to iterate through the parameter set. Used for fitting purposes 
        - as we need to provide a single-layer dictionary.

        Update the parameter set from a dictionary. Keys are "<parent name>.<parameter name>"
        and values are the value of the parameter.
        """
        for key, value in paramval_dict.items():
            parent_name, name = key.split(".")
            self.setParameter(parent_name, name, attribute, value)

    def setAttrByParamDict(
        self, 
        paramSet: "ParamSet[ParamCls]",
        attrsToUpdate: Optional[List[str]] = None,
        insertMissing: bool = False,
    ):
        """
        Set the whole parameter set by a dictionary of parameters. The dictionary should
        have the same structure as the parameters attribute of the ParamSet object.
        setParameter/insertParam is called to update the parameter set.
        """
        if attrsToUpdate is not None and insertMissing:
            raise ValueError(
                "When insertMissing is True, attrsToUpdate should be None. "
                "Meaning that all of the attibutes of the parameters will "
                "be inserted for the missing parameter.")

        for parentName, paraDict in paramSet.items():
            # check if the parent system is in the parameter set
            if parentName not in self.parameters.keys():
                if insertMissing:
                    self.parameters[parentName] = {}
                else:
                    raise ValueError(
                        f"Parent system {parentName} is not in the parameter set."
                    )

            for paramName, param in paraDict.items():
                # check if the parameter is in the parameter set
                if paramName not in self.parameters[parentName].keys():
                    if insertMissing:
                        self.insertParam(parentName, paramName, param)
                        continue
                    else:
                        raise ValueError(
                            f"Parameter {paramName} is not in the parameter set."
                        )
                    
                # check if the parameter is of the same type
                assert type(param) is self.paramCls, (
                    f"Parameter {paramName} is not of type {self.paramCls}."
                )

                # update the parameter for all the attributes
                if attrsToUpdate is None:
                    attrsToUpdate = dir(param)
                for attr in attrsToUpdate:
                    if attr.startswith('_'):
                        continue
                    self.setParameter(parentName, paramName, attr, getattr(param, attr))


class HSParamSet(ParamSet[ParamCls], Generic[ParamCls]):
    """
    A class to store all the parameters of a HilbertSpace object
    """

    hilbertspace: HilbertSpace

    def __init__(self, paramCls: Type[ParamCls]):
        super().__init__(paramCls)

        self.parentNameByObj: Dict[ParentType, str] = {}
        self.parentObjByName: Dict[str, ParentType] = {}

    def dynamicalInit(
        self,
        hilbertspace: HilbertSpace,
        included_parameter_type: Union[List[ParameterType], None] = None,
        excluded_parameter_type: Union[List[ParameterType], None] = None,
    ):
        self.hilbertspace = hilbertspace
        self.insertAllParams(
            included_parameter_type=included_parameter_type,
            excluded_parameter_type=excluded_parameter_type,
        )

    def _generateParamDictForCircuit(self, subsystem: Circuit) -> Dict[str, List[str]]:
        """
        generate parameter dict for a Circuit instance, conforming with those stored in
        QSYS_PARAM_NAMES
        """
        parameters = {}
        # loop over branches to search for symbolic EJ, EC, EL
        branches = subsystem.symbolic_circuit.branches
        EJ_list = []
        EC_list = []
        EL_list = []
        for branch in branches:
            if branch.type == "L":
                # check if the EL parameter is a symbol
                if type(branch.parameters["EL"]) is not float:
                    # get the parameter string
                    param_name = branch.parameters["EL"].name
                    # if the parameter is not in the list, append to the EL list
                    if param_name not in EL_list:
                        EL_list.append(param_name)
            elif branch.type == "C":
                if type(branch.parameters["EC"]) is not float:
                    param_name = branch.parameters["EC"].name
                    if param_name not in EC_list:
                        EC_list.append(param_name)
            elif branch.type == "JJ":
                if type(branch.parameters["ECJ"]) is not float:
                    param_name = branch.parameters["ECJ"].name
                    if param_name not in EC_list:
                        EC_list.append(param_name)
                if type(branch.parameters["EJ"]) is not float:
                    param_name = branch.parameters["EJ"].name
                    if param_name not in EJ_list:
                        EJ_list.append(param_name)
        parameters["EL"] = EL_list
        parameters["EJ"] = EJ_list
        parameters["EC"] = EC_list
        parameters["flux"] = [
            external_flux.name for external_flux in subsystem.external_fluxes
        ]
        parameters["ng"] = [
            offset_charge.name for offset_charge in subsystem.offset_charges
        ]
        parameters["cutoff"] = subsystem.cutoff_names
        parameters["truncated_dim"] = ["truncated_dim"]
        return parameters

    def insertAllParams(
        self,
        included_parameter_type: Union[List[ParameterType], None] = None,
        excluded_parameter_type: Union[List[ParameterType], None] = None,
    ) -> None:
        """
        Add parameters to a QuantumModelParameterSet object for the HilbertSpace object
        for parameters that are supposed to be adjusted by using sliders or by using parameter sweeps.
        User may optionally specify parameter types that are excluded/included.

        Parameters:
        -----------
        parameter_set: QuantumModelParameterSet
            A QuantumModelParameterSet object that stores the parameters in the HilbertSpace object.
        parameter_type: Literal["slider", "sweep", "fit"]
            The type of the parameter.
        included_parameter_type: List[ParameterType]
            A list of parameter types that are included in the returned parameter set.
        excluded_parameter_type: List[ParameterType]
            A list of parameter types that are excluded in the returned parameter set.
        """

        if self.parameters != {}:
            self.clear()

        if included_parameter_type is not None and excluded_parameter_type is not None:
            raise ValueError(
                "Only one of included_parameter_type or excluded_parameter_type can be specified."
            )

        # obtain all the parameters in the subsystems of the HilbertSpace object
        subsystems = self.hilbertspace.subsystem_list
        for subsystem in subsystems:
            # obtain the available parameters in the subsystem
            subsystem_type = subsystem.__class__
            # if the subsystem is not a Circuit instance, look up parameters from
            # QSYS_PARAM_NAMES
            if subsystem_type is not Circuit:
                parameters = QSYS_PARAM_NAMES[subsystem_type]
            # else, generate parameter lookup dict for the circuit
            else:
                parameters = self._generateParamDictForCircuit(subsystem)

            # loop over different types of the parameters
            for parameter_type, parameter_names in parameters.items():
                # check if the parameter type is included or excluded
                if (
                    (included_parameter_type is not None)
                    and (parameter_type not in included_parameter_type)
                ) or (
                    (excluded_parameter_type is not None)
                    and (parameter_type in excluded_parameter_type)
                ):
                    continue

                # for each parameter type, loop over the parameters
                for parameter_name in parameter_names:
                    range_dict = DEFAULT_PARAM_MINMAX[parameter_type]
                    # value = range_dict["min"] * 4/5 + range_dict["max"] * 1/5
                    value = getattr(subsystem, parameter_name)

                    self._insertParamByArgs(
                        paramName=parameter_name,
                        parent=subsystem,
                        paramType=parameter_type,
                        value=value,
                        rangeDict=range_dict,
                    )

        #  add interaction strengths to the parameter set
        if (
            (included_parameter_type is not None)
            and ("interaction_strength" not in included_parameter_type)
        ) or (
            (excluded_parameter_type is not None)
            and ("interaction_strength" in excluded_parameter_type)
        ):
            pass
        else:
            interactions = self.hilbertspace.interaction_list
            for interaction_term_index in range(len(interactions)):
                value = interactions[interaction_term_index].g_strength

                if isinstance(value, complex):
                    raise ValueError(
                        "The interaction strength is complex. "
                        "The current implementation does not support complex interaction strength."
                    )

                self._insertParamByArgs(
                    paramName=f"g{interaction_term_index+1}",
                    parent=self.hilbertspace,
                    paramType="interaction_strength",
                    value=value,
                    rangeDict=DEFAULT_PARAM_MINMAX["interaction_strength"],
                )

    @staticmethod
    def parentSystemNames(
        parent: ParentType,
        with_type: bool = True,
    ) -> str:
        if isinstance(parent, HilbertSpace):
            return "Interactions"
        elif isinstance(parent, QuantumSystem):
            parent_name = f"{parent.id_str}"
            if with_type:
                parent_name += f" ({parent.__class__.__name__})"
            return parent_name
        else:
            raise ValueError(
                f"Parent of parameter {parent} is not a QuantumSystem or HilbertSpace object."
            )

    @staticmethod
    def parentSystemIdstrByName(name: str) -> str:
        """
        An inverse function of parentSystemNames
        """
        return "".join(name.split(" ")[:-1])

    def _updateNameMap(self, parent: ParentType, with_type: bool = True):
        name = self.parentSystemNames(parent, with_type=with_type)
        if name not in self.parentObjByName.keys():
            self.parentNameByObj[parent] = name
            self.parentObjByName[name] = parent

    def _insertParamByArgs(
        self,
        paramName: str,
        parent: ParentType,
        paramType: str,
        value: Union[int, float],
        rangeDict: Dict,
    ):
        """
        Create a Parameter object and add it to the parameter set.
        """

        # process the keyword arguments based on the needed arguments for the parameter class
        kwargs = {
            "name": paramName,
            "parent": parent,
            "paramType": paramType,
        }

        if self.paramCls is QMSliderParam:
            kwargs["value"] = value
            kwargs.update(rangeDict)

        elif self.paramCls is QMSweepParam:
            kwargs["value"] = value

        elif self.paramCls is QMFitParam:
            pass

        else:
            raise ValueError("The parameter class is not supported.")

        # create the parameter object
        param = self.paramCls(**kwargs)

        # insert the parameter object to the parameter set
        self._updateNameMap(param.parent)
        parentName = self.parentNameByObj[param.parent]

        self.insertParam(parentName, paramName, param)

    def clear(self):
        """
        Clean the parameter set.
        """
        super().clear()
        self.parentNameByObj = {}
        self.parentObjByName = {}

    @classmethod
    def sweepSetByHS(cls, hilbertSpace: HilbertSpace) -> "HSParamSet[QMSweepParam]":
        sweepParameterSet = HSParamSet(QMSweepParam)
        sweepParameterSet.dynamicalInit(
            hilbertSpace,
            included_parameter_type=["ng", "flux"],
        )
        return sweepParameterSet


DispParamCls = TypeVar("DispParamCls", bound="DispParamBase")


class ParamModelMixin(QObject, Generic[DispParamCls]):
    attrs: List[str] = ["value"]

    updateBox = Signal(ParamAttr)

    def _registerAttr(
        self,
        paramSet: ParamSet[DispParamCls],
        parentName: str,
        paramName: str,
        attr: str,
    ) -> RegistryEntry:
        """
        This method set
        """
        entryName = ".".join([type(self).__name__, parentName, paramName, attr])

        return RegistryEntry(
            name=entryName,
            quantity_type="r+",
            getter=lambda: paramSet.getParameter(parentName, paramName, attr),
            setter=lambda value: paramSet.setParameter(
                parentName, paramName, attr, value
            ),
        )

    def _registerAll(
        self,
        paramSet: ParamSet[DispParamCls],
    ) -> Dict[str, RegistryEntry]:
        """
        Register all the parameters in the parameter set
        """
        # start from an empty registry
        registry = {}
        for parentName, paraDict in paramSet.items():
            for paraName, para in paraDict.items():
                for attr in para.attrToRegister:
                    entry = self._registerAttr(paramSet, parentName, paraName, attr)
                    registry[entry.name] = entry
        return registry

    # Signals ==========================================================
    def _emitAttrByName(
        self,
        paramSet: ParamSet[DispParamCls],
        signalToEmit: SignalInstance,
        parentName: Optional[str] = None,
        paramName: Optional[str] = None,
        attr: Optional[str] = None,
        **kwargs,
    ):
        """
        Emit the signals to update the view. When the parentName, paramName, 
        and attr are not provided, emit the signals for all the parameters.
        Especially, when the attr is not provided, emit the signals for all the
        attributes (usually attr_to_register) of the parameter.
        """
        # select the parent system
        if parentName is None:
            parentDict2Iter = paramSet
        else:
            parentDict2Iter = {parentName: paramSet[parentName]}

        # iterate through the parent systems
        for prtNm, prmDict in parentDict2Iter.items():
            # select the parameter
            if paramName is None:
                paramDict2Iter = prmDict
            else:
                paramDict2Iter = {paramName: prmDict[paramName]}

            # iterate through the parameters
            for prmNm, prm in paramDict2Iter.items():
                # select the attribute
                if attr is None:
                    attrs2Iter = self.attrs
                else:
                    attrs2Iter = [attr]

                # iterate through the attributes
                for at in attrs2Iter:
                    paramAttr = ParamAttr(
                        prtNm, prmNm, at, prm.exportAttr(at, **kwargs)
                    )
                    signalToEmit.emit(paramAttr)

    def _emitUpdateBox(
        self,
        paramSet: ParamSet[DispParamCls],
        parentName: Optional[str] = None,
        paramName: Optional[str] = None,
        attr: Optional[str] = None,
    ):
        self._emitAttrByName(
            paramSet,
            self.updateBox,
            parentName=parentName,
            paramName=paramName,
            attr=attr,
        )

    # Slots ============================================================
    @Slot(ParamAttr)
    def _storeParamAttr(
        self,
        paramSet: ParamSet[DispParamCls],
        paramAttr: ParamAttr,
        **kwargs,
    ):
        param = paramSet[paramAttr.parentName][paramAttr.name]
        param.storeAttr(paramAttr.attr, paramAttr.value, **kwargs)


class SliderModelMixin(ParamModelMixin[QMSliderParam]):
    updateSlider = Signal(ParamAttr)

    def _emitUpdateSlider(
        self,
        paramSet: ParamSet[QMSliderParam],
        parentName: Optional[str] = None,
        paramName: Optional[str] = None,
    ):
        self._emitAttrByName(
            paramSet,
            self.updateSlider,
            parentName=parentName,
            paramName=paramName,
            attr="value",
            toSlider=True,
        )

    @Slot(ParamAttr)
    def _storeParamAttr(
        self,
        paramSet: ParamSet[QMSliderParam],
        paramAttr: ParamAttr,
        fromSlider: bool = False,
    ):
        super()._storeParamAttr(paramSet, paramAttr)

        if paramAttr.attr == "value":
            if fromSlider:
                self._emitUpdateBox(paramSet, paramAttr.parentName, paramAttr.name, paramAttr.attr)
            elif not fromSlider:
                self._emitUpdateSlider(paramSet, paramAttr.parentName, paramAttr.name)
        elif paramAttr.attr in ["min", "max"]:
            self._emitUpdateSlider(paramSet, paramAttr.parentName, paramAttr.name)


class CombinedMeta(type(ParamModelMixin), type(ParamSet)):
    pass


class CaliParamModel(
    ParamSet[CaliTableRowParam],
    ParamModelMixin[CaliTableRowParam],  # ordering matters
    metaclass=CombinedMeta,
):
    plotCaliPtExtractStart = Signal(str)
    plotCaliPtExtractFinished = Signal(str, dict)
    plotCaliPtExtractInterrupted = Signal()
<<<<<<< HEAD
    xCaliUpdated = Signal(Dict[str, HSParamSet])
    yCaliUpdated = Signal(object)
    invYCaliUpdated = Signal(object)
    caliModelFinishedSwapXY = Signal()
    updatePrefitModel = Signal(ParamAttr)
=======
    issueNewXCaliFunc = Signal(dict)
    issueNewYCaliFunc = Signal(object)
    issueNewInvYCaliFunc = Signal(object)
    caliModelRawVecUpdatedForSwapXY = Signal()
>>>>>>> 2eb7f4e6
    # calibrationIsOn: Literal["CALI_X1", "CALI_X2", "CALI_Y1", "CALI_Y2", False]

    isFullCalibration: bool
    caliTableXRowNr: int
    caliTableXRowIdxList: List[str]
    caliTableYRowIdxList: List[str] = ["Y0", "Y1"]
    xRowIdxBySourceDict: Dict[str, List[str]] = {}

    parameters: Dict[str, Dict[str, CaliTableRowParam]]

    def __init__(
        self,
    ):
        """
        Store calibration data for x and y axes, and provide methods to transform between uncalibrated and calibrated
        data.

        The transformation is either a complete one, where rawVecX is the experimental parameter (i.e. voltage)
        and mapVecX is the calibrated parameter (i.e. flux or ng). If sufficient number of figures are provided, the
        full relation between the two can be fully determined as follows:
        mapVecX = MMat @ rawVecX + offsetVecX
        assume mapVecX has N components, rawVecX has L components, then MMat is a N x L matrix and offsetVecX is a
        N-component vector. MMat and offsetVecX are determined by providing L+1 pairs of (rawVecX, mapVecX) data points.

        If insufficient number of figures are provided, the calibration is partial. In this case, the calibration
        is done for each figure separately. Assume we have F figures, then for each figure, the relation between the
        rawVecX and mapVecX is:
        rawVecX = rawVecX1 + tX * (rawVecX2 - rawVecX1)
        mapVecX = mapVecX1 + tX * (mapVecX2 - mapVecX1)
        here the rawVecX is the voltage vector in a figure that one wants to calibrate, and mapVecX is the calibrated
        vector. The tX is the parameter that determines the position of the rawVecX in the figure. The calibration
        is done by providing 2 pairs of (rawVecX, mapVecX) data points for each figure.
        When a rawVecX is provided, the tX is first determined by using polyfit, then the mapVecX is determined with the
        formula above.

        The calibration function is supposed to take in rawVecX (and figName if using partial calibration) and return
        mapVecX. rawVecX is a dictionary of {rawVecName: value} and mapVecX is a sweep parameter set.

        Parameters
        ----------
        rawVec1, rawVec2, mapVec1, mapVec2: ndarray
            Each of these is a two component vector (x,y) marking a point. The calibration maps rawVec1 -> mapVec1,
            rawVec2 -> mapVec2 with an affine-linear transformation:   mapVecN = MMat . rawVecN + bVec.
        """
        # ordering matters here
        ParamSet.__init__(self, CaliTableRowParam)
        ParamModelMixin.__init__(self)

        self.applyCaliToAxis = False
        self.caliStatus = False

        # the following will be called separately outside of the class
        # self.dynamicalInit(
        #     hilbertSpace,
        #     rawXVecNameList,
        #     rawYName,
        #     figName,
        #     sweepParamSet,
        # )

    # initialize =======================================================
    def dynamicalInit(
        self,
        hilbertSpace: HilbertSpace,
        rawXVecNameList: List[str],
        rawYName: str,
        figName: List[str],
    ):
        self.hilbertSpace = hilbertSpace
        self.rawXVecNameList = rawXVecNameList
        self.rawYName = rawYName
        self.figName = figName
        self.sweepParamSet = HSParamSet.sweepSetByHS(hilbertSpace)
        self.sweepParamParentName = list(self.sweepParamSet.keys())[0]
        self.sweepParamName = list(
            self.sweepParamSet[self.sweepParamParentName].keys()
        )[0]

        # determine total calibration table row number and if the calibration is a complete one

        self._isSufficientForFullCalibration(self.rawXVecDim, self.figNr)

        # initialize calibration table entries
        self.insertAllParams()

        self._updateXRowIdxBySourceDict()
        # self.paramDict = self.toParamDict()

    def _isSufficientForFullCalibration(self, rawVecDim: int, figNr: int):
        """
        Determine if the calibration data is sufficient for a full calibration. For a full
        calibration, the number of points required is equal to the number of voltages + 1.
        If we restrict user to select max 2 points in each figure, the minimum number of
        figures required is (voltageNumber+1)/2, round up. However this number does not check
        for the case when the user provides scans for voltages along the same direction.

        Parameters
        ----------
        rawVecDim: int
            The raw vector dimension (number of voltages) used in the scan. Obtained from the two-tone data.
        figNr: int
            The number of figures imported.
        """
        pointsRequired = rawVecDim + 1
        if pointsRequired > figNr * 2:
            self.isFullCalibration = False
            self.caliTableXRowNr = figNr * 2
        else:
            self.isFullCalibration = True
            self.caliTableXRowNr = pointsRequired
        self.caliTableXRowIdxList = [
            f"X{XRowIdx}" for XRowIdx in range(self.caliTableXRowNr)
        ]

    def insertAllParams(self):
        if self.parameters != {}:
            self.clear()

        # insert calibration table parameters for each row for X
        for XRowIdx, XRowIdxName in enumerate(self.caliTableXRowIdxList):
            # loop over the raw vector components
            for rawVecCompIdx, rawVecCompName in enumerate(self.rawXVecNameList):
                rawXValue = 1.0 if rawVecCompIdx == (XRowIdx - 1) else 0.0
                self._insertParamByArgs(
                    colName=rawVecCompName,
<<<<<<< HEAD
                    rowName=XRowIdx,
=======
                    rowIdx=XRowIdxName,
>>>>>>> 2eb7f4e6
                    paramType="raw_X_vec_component",
                    parentSystemName=None,
                    sweepParamName=None,
                    value=rawXValue,
                )
            # loop over the mapped vector components (given by sweep parameters)
            for parentName, paramDictByParent in self.sweepParamSet.items():
                for paramName, param in paramDictByParent.items():
                    self._insertParamByArgs(
                        colName=f"{parentName}.{paramName}",
<<<<<<< HEAD
                        rowName=XRowIdx,
=======
                        rowIdx=XRowIdxName,
>>>>>>> 2eb7f4e6
                        paramType=param.paramType,
                        sweepParamName=paramName,
                        value=0,
                        parentSystemName=parentName,
                    )
            # insert the point pair source
            if self.isFullCalibration:
                self._insertParamByArgs(
                    colName="pointPairSource",
<<<<<<< HEAD
                    rowName=XRowIdx,
=======
                    rowIdx=XRowIdxName,
>>>>>>> 2eb7f4e6
                    paramType="point_pair_source",
                    parentSystemName=None,
                    sweepParamName=None,
                    value=None,
                )
            else:
                # value is the figure name
                self._insertParamByArgs(
                    colName="pointPairSource",
<<<<<<< HEAD
                    rowName=XRowIdx,
=======
                    rowIdx=XRowIdxName,
>>>>>>> 2eb7f4e6
                    paramType="point_pair_source",
                    parentSystemName=None,
                    sweepParamName=None,
                    value=self.figName[int(XRowIdxName[1:]) // 2],
                )
        # insert calibration table parameters for Y: raw vector,
        for YRowIdx, YRowIdxName in enumerate(self.caliTableYRowIdxList):
            # loop over 2 values only
            rawYValue = 0.0 if YRowIdx == 0 else 1.0
            mapYValue = rawYValue
            self._insertParamByArgs(
                colName=self.rawYName,
<<<<<<< HEAD
                rowName=YRowIdx,
=======
                rowIdx=YRowIdxName,
>>>>>>> 2eb7f4e6
                paramType="raw_Y",
                parentSystemName=None,
                sweepParamName=None,
                value=rawYValue,
            )
            self._insertParamByArgs(
                colName="mappedY",
<<<<<<< HEAD
                rowName=YRowIdx,
=======
                rowIdx=YRowIdxName,
>>>>>>> 2eb7f4e6
                paramType="mapped_Y",
                sweepParamName=None,
                value=mapYValue,
                parentSystemName=None,
            )
            self._insertParamByArgs(
                colName="pointPairSource",
<<<<<<< HEAD
                rowName=YRowIdx,
=======
                rowIdx=YRowIdxName,
>>>>>>> 2eb7f4e6
                paramType="point_pair_source",
                sweepParamName=None,
                value=None,
                parentSystemName=None,
            )

    def _insertParamByArgs(
        self,
        colName: str,
        rowName: str,
        paramType: str,
        parentSystemName: Optional[str],
        sweepParamName: Optional[str],
        value: Optional[Union[int, float, str]],
    ):
        """
        Create a Parameter object and add it to the parameter set. Notice that this method
        has a dual version in the HSParamSet class.
        """

        # process the keyword arguments (if needed)
        kwargs = {
            "colName": colName,
            "rowIdx": rowName,
            "paramType": paramType,
            "parentSystemName": parentSystemName,
            "sweepParamName": sweepParamName,
            "value": value,
        }

        # create the parameter object
        param = CaliTableRowParam(**kwargs)

        # add the parameter to the parameter set
        if rowName not in self.parameters.keys():
            self.parameters[rowName] = {}
        self.parameters[rowName][colName] = param

    # property =========================================================
    @property
    def rawXVecDim(self) -> int:
        return len(self.rawXVecNameList)

    @property
    def figNr(self) -> int:
        return len(self.figName)

    @property
    def sweepParamNr(self) -> int:
        return len(self.sweepParamSet)
    
    def prefitHas(self, rowName: str, colName: str) -> bool:
        """
        Check if the prefit parameter is in the prefit parameter set.
        """
        param = self.parameters[rowName][colName]
        return param.paramType in ["flux", "ng", "mapped_Y"]
    
    def toPrefitParams(self) -> ParamSet[QMSliderParam]:
        # obtain the range of the parameters, which is helpful to determine 
        # the range of the prefit parameters
        existedValue = {}
        for rowName, paramDictByParent in self.items():
            for colName, param in paramDictByParent.items():
                # filter out the parameters that are not updated by the slider
                if not self.prefitHas(rowName, colName):
                    continue 

                if colName not in existedValue.keys():
                    existedValue[colName] = []
                existedValue[colName].append(param.value)
        
        # compute the range of the existed mapped values
        rangeDict = {} 
        for key, valueList in existedValue.items():
            rangeDict[key] = np.max(valueList) - np.min(valueList)

        # create the prefit parameters
        paramSet = ParamSet[QMSliderParam](QMSliderParam)
        for rowName, paramDictByParent in self.items():
            for colName, param in paramDictByParent.items():
                # filter out the parameters that are not updated by the slider
                if param.paramType not in ["flux", "ng", "mapped_Y"]:
                    continue

                value = param.value
                valRange = rangeDict[colName] * 0.2
                if valRange > 0:   
                    # accept the range if it is not zero
                    pass
                elif value != 0:
                    valRange = np.abs(value) * 0.4
                else:
                    valRange = 2

                # insert a prefit parameter
                prefitParam = QMSliderParam(
                    name = colName,
                    parent = param.parent,
                    paramType = param.paramType,
                    value = value,
                    min = value - valRange/2,
                    max = value + valRange/2,
                )
                paramSet.insertParam(rowName, colName, prefitParam)

        return paramSet

    # calibrate the raw vector to the mapped vector ====================
    def _YCalibration(self) -> Callable:
        """
        Generate a function that applies the calibration to the raw Y value.
        """
        alphaVec = self._getAlphaVec()

        def YCalibration(rawY: Union[float, np.ndarray]) -> Union[float, np.ndarray]:
            """
            The full calibration function that maps the raw vector to the mapped vector.

            Parameters
            ----------
            rawY: Union[float, np.ndarray]
                The raw Y value, can either be an array of Y, or a single Y value.

            Returns
            -------
            The mapped Y value.
            """
            # mapY = alphaVec[0] + alphaVec[1]*rawY
            mapY = alphaVec[0] + alphaVec[1] * rawY
            return mapY

        return YCalibration

    def _invYCalibration(self) -> Callable:
        """
        Generate a function that applies the inverse calibration to the mapped Y value.
        """
        alphaVec = self._getAlphaVec()

        def invYCalibration(mapY: Union[float, np.ndarray]) -> Union[float, np.ndarray]:
            """
            The full calibration function that maps the raw vector to the mapped vector.

            Parameters
            ----------
            mapY: Union[float, np.ndarray]
                The mapped Y value, can either be an array of Y, or a single Y value.

            Returns
            -------
            The raw Y value.
            """
            # rawY = (mapY - alphaVec[0])/alphaVec[1]
            rawY = (mapY - alphaVec[0]) / alphaVec[1]
            return rawY

        return invYCalibration

    def _getAlphaVec(self) -> np.ndarray:
        # gather all the point pair raw value and construct the augmented rawMat
        augRawYMat = np.zeros((2, 2))
        for YRowIdx in range(2):
            augRawYMat[YRowIdx, 0] = 1
            augRawYMat[YRowIdx, 1] = self[f"Y{YRowIdx}"][self.rawYName].value
        # gather all the point pair mapped value and solve alphaVec by inversion
        mapCompVec = np.zeros(2)
        for YRowIdx in range(2):
            mapCompVec[YRowIdx] = self[f"Y{YRowIdx}"]["mappedY"].value
        alphaVec = np.linalg.solve(augRawYMat, mapCompVec)
        return alphaVec

    def _fullXCalibration(self) -> Dict[str, HSParamSet[QMSweepParam]]:
        """
        Generate a function that applies the full calibration to the raw X vector.

        The full calibration takes form of
        mapVecComp = alphaVec . [1, rawVec]^T
        for each mapped vector component. To solve for alphaVec, we need to gather all the
        point pair rawVec and construct the augmented rawMat ([rawMat]_ji = i-th
        component of the j-th vector [1, rawVec]). For each mapped vector component, we
        gather all the point pair mapVec and solve alphaVec by inversion.
        """
        # gather all the point pair rawVec and construct the augmented rawMat
        augRawXMat = np.zeros((self.caliTableXRowNr, self.rawXVecDim + 1))
        for XRowIdx, xRowName in enumerate(self.caliTableXRowIdxList):

            augRawXMat[XRowIdx, 0] = 1
            for colIdx, rawXVecCompName in enumerate(self.rawXVecNameList):
                augRawXMat[XRowIdx, colIdx + 1] = self[xRowName][rawXVecCompName].value
        # loop over sweep parameters
        # assemble sweep parameter set, add sweep parameters to the parameter set

        sweepParamSetFromCali = HSParamSet[QMSweepParam](QMSweepParam)
        for parentName, paramDictByParent in self.sweepParamSet.items():
            for paramName, param in paramDictByParent.items():
                sweepParamSetFromCali._insertParamByArgs(
                    paramName=paramName,
                    parent=param.parent,
                    value=param.value,
                    paramType=param.paramType,
                    rangeDict={},  # not used
                )
                # gather all the point pair mapVec and solve alphaVec by inversion
                mapCompVec = np.zeros(self.caliTableXRowNr)
                for XRowIdx, xRowName in enumerate(self.caliTableXRowIdxList):
                    mapCompVec[XRowIdx] = self[xRowName][
                        f"{parentName}.{paramName}"
                    ].value
                alphaVec = np.linalg.solve(augRawXMat, mapCompVec)
                # generate the calibration function
                # first get the order of the raw vector components
                rawVecCompIdxDict = {
                    Idx: rawVecCompName
                    for Idx, rawVecCompName in enumerate(self.rawXVecNameList)
                }

                def fullCalibration(rawXVecDict: Dict[str, float]) -> float:
                    """
                    The full calibration function that maps the raw vector to the mapped vector.
                    """
                    rawXVec = np.zeros(self.rawXVecDim)
                    for rawXVecCompIdx in range(self.rawXVecDim):
                        rawVecCompName = rawVecCompIdxDict[rawXVecCompIdx]
                        rawXVec[rawXVecCompIdx] = rawXVecDict[rawVecCompName]
                    # mapVecComp = alphaVec . [1, rawVec]^T
                    mapXVecComp = np.dot(alphaVec, np.concatenate(([1], rawXVec)))
                    return mapXVecComp

                # set the calibration function
                sweepParamSetFromCali[parentName][param.name].setCalibrationFunc(
                    fullCalibration
                )
        sweepParamSetByFig: Dict[str, HSParamSet[QMSweepParam]] = {}
        for fig in self.figName:
            sweepParamSetByFig[fig] = sweepParamSetFromCali
        return sweepParamSetByFig

    def _partialXCalibration(self) -> Dict[str, HSParamSet[QMSweepParam]]:
        """
        Generate a function that applies the partial calibration to the raw vector.
        """
        sweepParamSetByFig: Dict[str, HSParamSet[QMSweepParam]] = {}
        # loop over all the figures
        for fig in self.figName:
            # get the row indices for the figure
            XRowIdxList = self.xRowIdxBySourceDict[fig]
            # this row index list should have length 2; extract the two rows
            rawXVecPairValues = {}
            for rawXVecCompName in self.rawXVecNameList:
                rawXVecCompValue1 = self[XRowIdxList[0]][rawXVecCompName].value
                rawXVecCompValue2 = self[XRowIdxList[1]][rawXVecCompName].value
                rawXVecPairValues[rawXVecCompName] = [
                    rawXVecCompValue1,
                    rawXVecCompValue2,
                ]
            # find the raw vector component that has the largest difference
            maxDiffRawVecComp = max(
                rawXVecPairValues,
                key=lambda k: abs(rawXVecPairValues[k][0] - rawXVecPairValues[k][1]),
            )
            # assemble sweep parameter set, add sweep parameters to the parameter set
            sweepParamSetFromCali = HSParamSet[QMSweepParam](QMSweepParam)
            for parentName, paramDictByParent in self.sweepParamSet.items():
                for paramName, param in paramDictByParent.items():
                    # extract mapped vector pair values
                    mapXVecCompValue1 = self[XRowIdxList[0]][
                        f"{parentName}.{paramName}"
                    ].value
                    mapXVecCompValue2 = self[XRowIdxList[1]][
                        f"{parentName}.{paramName}"
                    ].value
                    sweepParamSetFromCali._insertParamByArgs(
                        paramName=paramName,
                        parent=param.parent,
                        value=param.value,
                        paramType=param.paramType,
                        rangeDict={},  # not used
                    )

                    # generate the calibration function
                    def partialCalibration(rawXVecDict: Dict[str, float]) -> float:
                        """
                        The partial calibration function that maps the raw vector to the
                        mapped vector.
                        """
                        # first find x which is defined as
                        # rawVec = (rawVec2 - rawVec1)*x + rawVec1
                        x = (
                            rawXVecDict[maxDiffRawVecComp]
                            - rawXVecPairValues[maxDiffRawVecComp][0]
                        ) / (
                            rawXVecPairValues[maxDiffRawVecComp][1]
                            - rawXVecPairValues[maxDiffRawVecComp][0]
                        )
                        # then calculate the specific individual component of the mapped vector
                        # mapVecComp = (mapVecComp2 - mapVecComp1)*x + mapVecComp1
                        mapXVecComp = (
                            mapXVecCompValue2 - mapXVecCompValue1
                        ) * x + mapXVecCompValue1
                        return mapXVecComp

                    # set the calibration function
                    sweepParamSetFromCali[parentName][param.name].setCalibrationFunc(
                        partialCalibration
                    )
            sweepParamSetByFig[fig] = sweepParamSetFromCali
        return sweepParamSetByFig

    # slots & public interface ================================================
    @Slot()
    def updateStatusFromCaliView(self, status: Union[str, Literal[False]]):
        self.caliStatus = status
        if type(status) is str:
            if status[0] == "X":
                destination = "CALI_X"
            elif status[0] == "Y":
                destination = "CALI_Y"
            self.plotCaliPtExtractStart.emit(destination)
        else:
            self.plotCaliPtExtractInterrupted.emit()

    @Slot()
    def _updateXRowIdxBySourceDict(self):
        """
        Update the rowIdxSourceDict, which stores the row indices for each figure.
        """
        self.xRowIdxBySourceDict = {}

        for fig in self.figName:
            self.xRowIdxBySourceDict[fig] = [
                XRowIdx
                for XRowIdx in self.caliTableXRowIdxList
                if fig == self[XRowIdx]["pointPairSource"].value
            ]

    def setParameter(
        self,
        rowIdx: str,
        colName: str,
        attr: str,
        value: Union[int, float, str, None],
    ):
        """
        Not only set the parameter, but also emit the signal to update the view.

        A key method in updating the model by the internal processes.
        """
        super().setParameter(rowIdx, colName, attr, value)

        self.emitUpdateBox(rowIdx, colName, attr)

    def processSelectedPtFromPlot(self, data: Dict[str, float], figName: str):
        """
        Called by the canvas click event. Process and store the calibration data.
        """
        # get current label
        caliLabel = self.caliStatus  # can be int or str
        # based on the current label, we know the row index to store the data
        # store the calibration data
        # if the current label is int, then it is for X
        if type(caliLabel) is str:
            if caliLabel[0] == "X":
                for rawXVecCompName in self.rawXVecNameList:
                    # this contains updatebox
                    self.setParameter(
                        rowIdx=caliLabel,
                        colName=rawXVecCompName,
                        attr="value",
                        value=data[rawXVecCompName],
                    )
                self.sendXCaliFunc()
            elif caliLabel[0] == "Y":
                # this contains updatebox
                self.setParameter(
                    rowIdx=caliLabel,
                    colName=self.rawYName,
                    attr="value",
                    value=data[self.rawYName],
                )
                self.sendYCaliFunc()
                self.sendInvYCaliFunc()
            # update source for the point pair
            self.setParameter(
                rowIdx=caliLabel, colName="pointPairSource", attr="value", value=figName
            )
            self.plotCaliPtExtractFinished.emit(caliLabel, data)
            self.caliStatus = False

    def toggleAxisCaliRep(self):
        self.applyCaliToAxis = not self.applyCaliToAxis

    @Slot()
    def interruptCali(self):
        self.caliStatus = False
        self.plotCaliPtExtractInterrupted.emit()

        # if self.caliStatus:
        #     self.caliStatus = False
        #     self.plotCaliPtExtractEnd.emit()
        # else:
        #     # if the calibration is not on, it's likely triggered by
        #     # other events like page change,
        #     # we should not trigger the plotCaliPtExtractEnd signal in this case
        #     pass

    def registerAll(
        self,
    ) -> Dict[str, RegistryEntry]:
        return self._registerAll(self)

    @Slot()
    def storeParamAttr(
        self,
        paramAttr: ParamAttr,
        **kwargs,
    ):
        super()._storeParamAttr(self, paramAttr, **kwargs)
<<<<<<< HEAD

        if self.prefitHas(paramAttr.parentName, paramAttr.name):
            self.updatePrefitModel.emit(ParamAttr(
                paramAttr.parentName, 
                paramAttr.name, 
                paramAttr.attr, 
                self[paramAttr.parentName][paramAttr.name].value
            ))
            self.send

    def swapXY(self):
=======
        rowIdx = paramAttr.parantName
        colName = paramAttr.name
        if paramAttr.attr == "value":
            if self.parameters[rowIdx][colName].paramType in [
                "raw_X_vec_component",
                "ng",
                "flux",
            ]:
                self.sendXCaliFunc()
            elif self.parameters[rowIdx][colName].paramType in ["raw_Y", "mapped_Y"]:
                self.sendYCaliFunc()
                self.sendInvYCaliFunc()

    def updateCaliModelRawVecNameListForSwapXY(self):
>>>>>>> 2eb7f4e6
        self.rawYName, self.rawXVecNameList = self.rawXVecNameList[0], [self.rawYName]
        self.insertAllParams()
        self._updateXRowIdxBySourceDict()
        self.caliModelRawVecUpdatedForSwapXY.emit()

    @Slot()
    def swapXYData(self):
        """
        Finalize the XY swap: swap the value of the X and Y data for both raw and
        mapped vectors, and update calibration functions.
        """
        oldX0RawValue = self.parameters["X0"][self.rawXVecNameList[0]].value
        oldX1RawValue = self.parameters["X1"][self.rawXVecNameList[0]].value
        oldX0MapValue = self.parameters["X0"][
            f"{self.sweepParamParentName}.{self.sweepParamName}"
        ].value
        oldX1MapValue = self.parameters["X1"][
            f"{self.sweepParamParentName}.{self.sweepParamName}"
        ].value
        oldY0RawValue = self.parameters["Y0"][self.rawYName].value
        oldY1RawValue = self.parameters["Y1"][self.rawYName].value
        oldY0MapValue = self.parameters["Y0"]["mappedY"].value
        oldY1MapValue = self.parameters["Y1"]["mappedY"].value
        self.setParameter(
            rowIdx="X0",
            colName=self.rawXVecNameList[0],
            attr="value",
            value=oldY0RawValue,
        )
        self.setParameter(
            rowIdx="X1",
            colName=self.rawXVecNameList[0],
            attr="value",
            value=oldY1RawValue,
        )
        self.setParameter(
            rowIdx="X0",
            colName=f"{self.sweepParamParentName}.{self.sweepParamName}",
            attr="value",
            value=oldY0MapValue,
        )
        self.setParameter(
            rowIdx="X1",
            colName=f"{self.sweepParamParentName}.{self.sweepParamName}",
            attr="value",
            value=oldY1MapValue,
        )
        self.setParameter(
            rowIdx="Y0", colName=self.rawYName, attr="value", value=oldX0RawValue
        )
        self.setParameter(
            rowIdx="Y1", colName=self.rawYName, attr="value", value=oldX1RawValue
        )
        self.setParameter(
            rowIdx="Y0", colName="mappedY", attr="value", value=oldX0MapValue
        )
        self.setParameter(
            rowIdx="Y1", colName="mappedY", attr="value", value=oldX1MapValue
        )

        self.sendXCaliFunc()
        self.sendYCaliFunc()
        self.sendInvYCaliFunc()

    def updateAllBoxes(self):
        """
        need to be updated in the future to cope with case where the data source
        is provided as a table entry.
        """
        for rowIdx, colDict in self.parameters.items():
            for colName, param in colDict.items():
                if param.paramType not in ["point_pair_source"]:
                    self.emitUpdateBox(rowIdx, colName, "value")

    # signals ==========================================================
    def emitUpdateBox(
        self,
        rowIdx: Optional[str] = None,
        colName: Optional[str] = None,
        attr: Optional[str] = None,
    ):
        self._emitUpdateBox(self, parentName=rowIdx, paramName=colName, attr=attr)

    def sendXCaliFunc(self):
        """
        The function that updates the calibration function. Triggers when:
        * line editing acction triggers storeParamAttr
        * XY swap triggers swapXYData
        * entering raw X by clicking on the plot triggers processSelectedPtFromPlot
        """
        if self.isFullCalibration:
            self.xCaliUpdated.emit(self._fullXCalibration())
        else:
            self.xCaliUpdated.emit(self._partialXCalibration())

    def sendYCaliFunc(self):
        """
        The function that updates the calibration function. Triggers when:
        * line editing acction triggers storeParamAttr
        * XY swap triggers swapXYData
        * entering raw Y by clicking on the plot triggers processSelectedPtFromPlot
        """
        self.yCaliUpdated.emit(self._YCalibration())

    def sendInvYCaliFunc(self):
        """
        The function that updates the calibration function. Triggers when:
        * line editing acction triggers storeParamAttr
        * XY swap triggers swapXYData
        * entering raw Y by clicking on the plot triggers processSelectedPtFromPlot
        """
        self.invYCaliUpdated.emit(self._invYCalibration())<|MERGE_RESOLUTION|>--- conflicted
+++ resolved
@@ -697,18 +697,11 @@
     plotCaliPtExtractStart = Signal(str)
     plotCaliPtExtractFinished = Signal(str, dict)
     plotCaliPtExtractInterrupted = Signal()
-<<<<<<< HEAD
     xCaliUpdated = Signal(Dict[str, HSParamSet])
     yCaliUpdated = Signal(object)
     invYCaliUpdated = Signal(object)
-    caliModelFinishedSwapXY = Signal()
     updatePrefitModel = Signal(ParamAttr)
-=======
-    issueNewXCaliFunc = Signal(dict)
-    issueNewYCaliFunc = Signal(object)
-    issueNewInvYCaliFunc = Signal(object)
     caliModelRawVecUpdatedForSwapXY = Signal()
->>>>>>> 2eb7f4e6
     # calibrationIsOn: Literal["CALI_X1", "CALI_X2", "CALI_Y1", "CALI_Y2", False]
 
     isFullCalibration: bool
@@ -834,11 +827,7 @@
                 rawXValue = 1.0 if rawVecCompIdx == (XRowIdx - 1) else 0.0
                 self._insertParamByArgs(
                     colName=rawVecCompName,
-<<<<<<< HEAD
-                    rowName=XRowIdx,
-=======
                     rowIdx=XRowIdxName,
->>>>>>> 2eb7f4e6
                     paramType="raw_X_vec_component",
                     parentSystemName=None,
                     sweepParamName=None,
@@ -849,11 +838,7 @@
                 for paramName, param in paramDictByParent.items():
                     self._insertParamByArgs(
                         colName=f"{parentName}.{paramName}",
-<<<<<<< HEAD
-                        rowName=XRowIdx,
-=======
                         rowIdx=XRowIdxName,
->>>>>>> 2eb7f4e6
                         paramType=param.paramType,
                         sweepParamName=paramName,
                         value=0,
@@ -863,11 +848,7 @@
             if self.isFullCalibration:
                 self._insertParamByArgs(
                     colName="pointPairSource",
-<<<<<<< HEAD
-                    rowName=XRowIdx,
-=======
                     rowIdx=XRowIdxName,
->>>>>>> 2eb7f4e6
                     paramType="point_pair_source",
                     parentSystemName=None,
                     sweepParamName=None,
@@ -877,11 +858,7 @@
                 # value is the figure name
                 self._insertParamByArgs(
                     colName="pointPairSource",
-<<<<<<< HEAD
-                    rowName=XRowIdx,
-=======
                     rowIdx=XRowIdxName,
->>>>>>> 2eb7f4e6
                     paramType="point_pair_source",
                     parentSystemName=None,
                     sweepParamName=None,
@@ -894,11 +871,7 @@
             mapYValue = rawYValue
             self._insertParamByArgs(
                 colName=self.rawYName,
-<<<<<<< HEAD
-                rowName=YRowIdx,
-=======
                 rowIdx=YRowIdxName,
->>>>>>> 2eb7f4e6
                 paramType="raw_Y",
                 parentSystemName=None,
                 sweepParamName=None,
@@ -906,11 +879,7 @@
             )
             self._insertParamByArgs(
                 colName="mappedY",
-<<<<<<< HEAD
-                rowName=YRowIdx,
-=======
                 rowIdx=YRowIdxName,
->>>>>>> 2eb7f4e6
                 paramType="mapped_Y",
                 sweepParamName=None,
                 value=mapYValue,
@@ -918,11 +887,7 @@
             )
             self._insertParamByArgs(
                 colName="pointPairSource",
-<<<<<<< HEAD
-                rowName=YRowIdx,
-=======
                 rowIdx=YRowIdxName,
->>>>>>> 2eb7f4e6
                 paramType="point_pair_source",
                 sweepParamName=None,
                 value=None,
@@ -974,12 +939,28 @@
     def sweepParamNr(self) -> int:
         return len(self.sweepParamSet)
     
-    def prefitHas(self, rowName: str, colName: str) -> bool:
+    def _prefitHas(self, rowName: str, colName: str) -> bool:
         """
         Check if the prefit parameter is in the prefit parameter set.
         """
         param = self.parameters[rowName][colName]
         return param.paramType in ["flux", "ng", "mapped_Y"]
+    
+    def _xCaliDependOn(self, rowName: str, colName: str) -> bool:
+        """
+        Check if the mapped X value depends on the raw X value.
+        """
+        param = self.parameters[rowName][colName]
+        return param.paramType in [
+            "raw_X_vec_component", "ng", "flux"
+        ]
+    
+    def _yCaliDependOn(self, rowName: str, colName: str) -> bool:
+        """
+        Check if the mapped Y value depends on the raw Y value.
+        """
+        param = self.parameters[rowName][colName]
+        return param.paramType in ["raw_Y", "mapped_Y"]
     
     def toPrefitParams(self) -> ParamSet[QMSliderParam]:
         # obtain the range of the parameters, which is helpful to determine 
@@ -988,7 +969,7 @@
         for rowName, paramDictByParent in self.items():
             for colName, param in paramDictByParent.items():
                 # filter out the parameters that are not updated by the slider
-                if not self.prefitHas(rowName, colName):
+                if not self._prefitHas(rowName, colName):
                     continue 
 
                 if colName not in existedValue.keys():
@@ -1341,34 +1322,25 @@
         **kwargs,
     ):
         super()._storeParamAttr(self, paramAttr, **kwargs)
-<<<<<<< HEAD
-
-        if self.prefitHas(paramAttr.parentName, paramAttr.name):
-            self.updatePrefitModel.emit(ParamAttr(
-                paramAttr.parentName, 
-                paramAttr.name, 
-                paramAttr.attr, 
-                self[paramAttr.parentName][paramAttr.name].value
-            ))
-            self.send
-
-    def swapXY(self):
-=======
-        rowIdx = paramAttr.parantName
+        rowIdx = paramAttr.parentName
         colName = paramAttr.name
+
         if paramAttr.attr == "value":
-            if self.parameters[rowIdx][colName].paramType in [
-                "raw_X_vec_component",
-                "ng",
-                "flux",
-            ]:
+            if self._xCaliDependOn(rowIdx, colName):
                 self.sendXCaliFunc()
-            elif self.parameters[rowIdx][colName].paramType in ["raw_Y", "mapped_Y"]:
+            elif self._yCaliDependOn(rowIdx, colName):
                 self.sendYCaliFunc()
                 self.sendInvYCaliFunc()
 
+            if self._prefitHas(rowIdx, colName):
+                self.updatePrefitModel.emit(ParamAttr(
+                    paramAttr.parentName, 
+                    paramAttr.name, 
+                    paramAttr.attr, 
+                    self[paramAttr.parentName][paramAttr.name].value
+                ))
+
     def updateCaliModelRawVecNameListForSwapXY(self):
->>>>>>> 2eb7f4e6
         self.rawYName, self.rawXVecNameList = self.rawXVecNameList[0], [self.rawYName]
         self.insertAllParams()
         self._updateXRowIdxBySourceDict()
