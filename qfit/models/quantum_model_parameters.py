--- conflicted
+++ resolved
@@ -888,9 +888,211 @@
             self.parameters[rowIdx] = {}
         self.parameters[rowIdx][colName] = param
 
-<<<<<<< HEAD
     # calibrate the raw vector to the mapped vector ====================
-=======
+    def _YCalibration(self) -> Callable:
+        """
+        Generate a function that applies the calibration to the raw Y value.
+        """
+        alphaVec = self._getAlphaVec()
+
+        def YCalibration(rawY: Union[float, np.ndarray]) -> Union[float, np.ndarray]:
+            """
+            The full calibration function that maps the raw vector to the mapped vector.
+
+            Parameters
+            ----------
+            rawY: Union[float, np.ndarray]
+                The raw Y value, can either be an array of Y, or a single Y value.
+
+            Returns
+            -------
+            The mapped Y value.
+            """
+            # mapY = alphaVec[0] + alphaVec[1]*rawY
+            mapY = alphaVec[0] + alphaVec[1] * rawY
+            return mapY
+
+        return YCalibration
+
+    def _invYCalibration(self) -> Callable:
+        """
+        Generate a function that applies the inverse calibration to the mapped Y value.
+        """
+        alphaVec = self._getAlphaVec()
+
+        def invYCalibration(mapY: Union[float, np.ndarray]) -> Union[float, np.ndarray]:
+            """
+            The full calibration function that maps the raw vector to the mapped vector.
+
+            Parameters
+            ----------
+            mapY: Union[float, np.ndarray]
+                The mapped Y value, can either be an array of Y, or a single Y value.
+
+            Returns
+            -------
+            The raw Y value.
+            """
+            # rawY = (mapY - alphaVec[0])/alphaVec[1]
+            rawY = (mapY - alphaVec[0]) / alphaVec[1]
+            return rawY
+
+        return invYCalibration
+
+    def _getAlphaVec(self) -> np.ndarray:
+        # gather all the point pair raw value and construct the augmented rawMat
+        augRawYMat = np.zeros((2, 2))
+        for YRowIdx in range(2):
+            augRawYMat[YRowIdx, 0] = 1
+            augRawYMat[YRowIdx, 1] = self[f"Y{YRowIdx}"][self.rawYName].value
+        # gather all the point pair mapped value and solve alphaVec by inversion
+        mapCompVec = np.zeros(2)
+        for YRowIdx in range(2):
+            mapCompVec[YRowIdx] = self[f"Y{YRowIdx}"]["mappedY"].value
+        alphaVec = np.linalg.solve(augRawYMat, mapCompVec)
+        return alphaVec
+
+    def _fullXCalibration(self) -> Dict[str, HSParamSet[QMSweepParam]]:
+        """
+        Generate a function that applies the full calibration to the raw X vector.
+
+        The full calibration takes form of
+        mapVecComp = alphaVec . [1, rawVec]^T
+        for each mapped vector component. To solve for alphaVec, we need to gather all the
+        point pair rawVec and construct the augmented rawMat ([rawMat]_ji = i-th
+        component of the j-th vector [1, rawVec]). For each mapped vector component, we
+        gather all the point pair mapVec and solve alphaVec by inversion.
+        """
+        # gather all the point pair rawVec and construct the augmented rawMat
+        augRawXMat = np.zeros((self.caliTableXRowNr, self.rawXVecDim + 1))
+        for XRowIdx in self.caliTableXRowIdxList:
+            augRawXMat[XRowIdx, 0] = 1
+            for colIdx, rawXVecCompName in enumerate(self.rawXVecNameList):
+                augRawXMat[XRowIdx, colIdx + 1] = self[XRowIdx][rawXVecCompName].value
+        # loop over sweep parameters
+        # assemble sweep parameter set, add sweep parameters to the parameter set
+
+        sweepParamSetFromCali = HSParamSet[QMSweepParam](
+            self.hilbertSpace, QMSweepParam
+        )
+        for parentName, paramDictByParent in self.sweepParamSet.items():
+            for paramName, param in paramDictByParent.items():
+                sweepParamSetFromCali._insertParamByArgs(
+                    paramName=paramName,
+                    parent=param.parent,
+                    value=param.value,
+                    paramType=param.paramType,
+                    rangeDict={},  # not used
+                )
+                # gather all the point pair mapVec and solve alphaVec by inversion
+                mapCompVec = np.zeros(self.caliTableXRowNr)
+                for XRowIdx in self.caliTableXRowIdxList:
+                    mapCompVec[XRowIdx] = self[XRowIdx][
+                        f"{param.parent}.{param.name}"
+                    ].value
+                alphaVec = np.linalg.solve(augRawXMat, mapCompVec)
+                # generate the calibration function
+                # first get the order of the raw vector components
+                rawVecCompIdxDict = {
+                    Idx: rawVecCompName
+                    for Idx, rawVecCompName in enumerate(self.rawXVecNameList)
+                }
+
+                def fullCalibration(rawXVecDict: Dict[str, float]) -> float:
+                    """
+                    The full calibration function that maps the raw vector to the mapped vector.
+                    """
+                    rawXVec = np.zeros(self.rawXVecDim)
+                    for rawXVecCompIdx in range(self.rawXVecDim):
+                        rawVecCompName = rawVecCompIdxDict[rawXVecCompIdx]
+                        rawXVec[rawXVecCompIdx] = rawXVecDict[rawVecCompName]
+                    # mapVecComp = alphaVec . [1, rawVec]^T
+                    mapXVecComp = np.dot(alphaVec, np.concatenate(([1], rawXVec)))
+                    return mapXVecComp
+
+                # set the calibration function
+                sweepParamSetFromCali[parentName][param.name].setCalibrationFunc(
+                    fullCalibration
+                )
+        sweepParamSetByFig: Dict[str, HSParamSet[QMSweepParam]] = {}
+        for fig in self.figName:
+            sweepParamSetByFig[fig] = sweepParamSetFromCali
+        return sweepParamSetByFig
+
+    def _partialXCalibration(self) -> Dict[str, HSParamSet[QMSweepParam]]:
+        """
+        Generate a function that applies the partial calibration to the raw vector.
+        """
+        sweepParamSetByFig: Dict[str, HSParamSet[QMSweepParam]] = {}
+        # loop over all the figures
+        for fig in self.figName:
+            # get the row indices for the figure
+            XRowIdxList = self.XRowIdxBySourceDict[fig]
+            # this row index list should have length 2; extract the two rows
+            rawXVecPairValues = {}
+            for rawXVecCompName in self.rawXVecNameList:
+                rawXVecCompValue1 = self[XRowIdxList[0]][rawXVecCompName].value
+                rawXVecCompValue2 = self[XRowIdxList[1]][rawXVecCompName].value
+                rawXVecPairValues[rawXVecCompName] = [
+                    rawXVecCompValue1,
+                    rawXVecCompValue2,
+                ]
+            # find the raw vector component that has the largest difference
+            maxDiffRawVecComp = max(
+                rawXVecPairValues,
+                key=lambda k: abs(rawXVecPairValues[k][0] - rawXVecPairValues[k][1]),
+            )
+            # assemble sweep parameter set, add sweep parameters to the parameter set
+            sweepParamSetFromCali = HSParamSet[QMSweepParam](
+                self.hilbertSpace, QMSweepParam
+            )
+            for parentName, paramDictByParent in self.sweepParamSet.items():
+                for paramName, param in paramDictByParent.items():
+                    # extract mapped vector pair values
+                    mapXVecCompValue1 = self[XRowIdxList[0]][
+                        f"{param.parent}.{param.name}"
+                    ].value
+                    mapXVecCompValue2 = self[XRowIdxList[1]][
+                        f"{param.parent}.{param.name}"
+                    ].value
+                    sweepParamSetFromCali._insertParamByArgs(
+                        paramName=paramName,
+                        parent=param.parent,
+                        value=param.value,
+                        paramType=param.paramType,
+                        rangeDict={},  # not used
+                    )
+
+                    # generate the calibration function
+                    def partialCalibration(rawXVecDict: Dict[str, float]) -> float:
+                        """
+                        The partial calibration function that maps the raw vector to the
+                        mapped vector.
+                        """
+                        # first find x which is defined as
+                        # rawVec = (rawVec2 - rawVec1)*x + rawVec1
+                        x = (
+                            rawXVecDict[maxDiffRawVecComp]
+                            - rawXVecPairValues[maxDiffRawVecComp][0]
+                        ) / (
+                            rawXVecPairValues[maxDiffRawVecComp][1]
+                            - rawXVecPairValues[maxDiffRawVecComp][0]
+                        )
+                        # then calculate the specific individual component of the mapped vector
+                        # mapVecComp = (mapVecComp2 - mapVecComp1)*x + mapVecComp1
+                        mapXVecComp = (
+                            mapXVecCompValue2 - mapXVecCompValue1
+                        ) * x + mapXVecCompValue1
+                        return mapXVecComp
+
+                    # set the calibration function
+                    sweepParamSetFromCali[parentName][param.name].setCalibrationFunc(
+                        partialCalibration
+                    )
+            sweepParamSetByFig[fig] = sweepParamSetFromCali
+        return sweepParamSetByFig
+    
+    # slots & public interface ================================================
     @Slot()
     def updateStatusFromCaliView(self, status: Union[str, Literal[False]]):
         self.caliStatus = status
@@ -987,351 +1189,6 @@
     ) -> Dict[str, RegistryEntry]:
         return self._registerAll(self)
 
-    # Signals ==========================================================
-    def emitUpdateBox(
-        self,
-        rowIdx: Optional[str] = None,
-        colName: Optional[str] = None,
-        attr: Optional[str] = None,
-    ):
-        self._emitUpdateBox(self, parentName=rowIdx, paramName=colName, attr=attr)
-
-    # Slots ============================================================
-    @Slot()
-    def storeParamAttr(
-        self,
-        paramAttr: ParamAttr,
-        **kwargs,
-    ):
-        super()._storeParamAttr(self, paramAttr, **kwargs)
-
-    def _isSufficientForFullCalibration(self, rawVecDim: int, figNr: int):
-        """
-        Determine if the calibration data is sufficient for a full calibration. For a full
-        calibration, the number of points required is equal to the number of voltages + 1.
-        If we restrict user to select max 2 points in each figure, the minimum number of
-        figures required is (voltageNumber+1)/2, round up. However this number does not check
-        for the case when the user provides scans for voltages along the same direction.
-
-        Parameters
-        ----------
-        rawVecDim: int
-            The raw vector dimension (number of voltages) used in the scan. Obtained from the two-tone data.
-        figNr: int
-            The number of figures imported.
-        """
-        pointsRequired = rawVecDim + 1
-        if pointsRequired > figNr * 2:
-            self.isFullCalibration = False
-            self.caliTableXRowNr = figNr * 2
-        else:
-            self.isFullCalibration = True
-            self.caliTableXRowNr = pointsRequired
-        self.caliTableXRowIdxList = [
-            f"X{XRowIdx}" for XRowIdx in range(self.caliTableXRowNr)
-        ]
-
->>>>>>> 80d8989e
-    def _YCalibration(self) -> Callable:
-        """
-        Generate a function that applies the calibration to the raw Y value.
-        """
-        alphaVec = self._getAlphaVec()
-
-        def YCalibration(rawY: Union[float, np.ndarray]) -> Union[float, np.ndarray]:
-            """
-            The full calibration function that maps the raw vector to the mapped vector.
-
-            Parameters
-            ----------
-            rawY: Union[float, np.ndarray]
-                The raw Y value, can either be an array of Y, or a single Y value.
-
-            Returns
-            -------
-            The mapped Y value.
-            """
-            # mapY = alphaVec[0] + alphaVec[1]*rawY
-            mapY = alphaVec[0] + alphaVec[1] * rawY
-            return mapY
-
-        return YCalibration
-
-    def _invYCalibration(self) -> Callable:
-        """
-        Generate a function that applies the inverse calibration to the mapped Y value.
-        """
-        alphaVec = self._getAlphaVec()
-
-        def invYCalibration(mapY: Union[float, np.ndarray]) -> Union[float, np.ndarray]:
-            """
-            The full calibration function that maps the raw vector to the mapped vector.
-
-            Parameters
-            ----------
-            mapY: Union[float, np.ndarray]
-                The mapped Y value, can either be an array of Y, or a single Y value.
-
-            Returns
-            -------
-            The raw Y value.
-            """
-            # rawY = (mapY - alphaVec[0])/alphaVec[1]
-            rawY = (mapY - alphaVec[0]) / alphaVec[1]
-            return rawY
-
-        return invYCalibration
-
-    def _getAlphaVec(self) -> np.ndarray:
-        # gather all the point pair raw value and construct the augmented rawMat
-        augRawYMat = np.zeros((2, 2))
-        for YRowIdx in range(2):
-            augRawYMat[YRowIdx, 0] = 1
-            augRawYMat[YRowIdx, 1] = self[f"Y{YRowIdx}"][self.rawYName].value
-        # gather all the point pair mapped value and solve alphaVec by inversion
-        mapCompVec = np.zeros(2)
-        for YRowIdx in range(2):
-            mapCompVec[YRowIdx] = self[f"Y{YRowIdx}"]["mappedY"].value
-        alphaVec = np.linalg.solve(augRawYMat, mapCompVec)
-        return alphaVec
-
-    def _fullXCalibration(self) -> Dict[str, HSParamSet[QMSweepParam]]:
-        """
-        Generate a function that applies the full calibration to the raw X vector.
-
-        The full calibration takes form of
-        mapVecComp = alphaVec . [1, rawVec]^T
-        for each mapped vector component. To solve for alphaVec, we need to gather all the
-        point pair rawVec and construct the augmented rawMat ([rawMat]_ji = i-th
-        component of the j-th vector [1, rawVec]). For each mapped vector component, we
-        gather all the point pair mapVec and solve alphaVec by inversion.
-        """
-        # gather all the point pair rawVec and construct the augmented rawMat
-        augRawXMat = np.zeros((self.caliTableXRowNr, self.rawXVecDim + 1))
-        for XRowIdx in self.caliTableXRowIdxList:
-            augRawXMat[XRowIdx, 0] = 1
-            for colIdx, rawXVecCompName in enumerate(self.rawXVecNameList):
-                augRawXMat[XRowIdx, colIdx + 1] = self[XRowIdx][rawXVecCompName].value
-        # loop over sweep parameters
-        # assemble sweep parameter set, add sweep parameters to the parameter set
-
-        sweepParamSetFromCali = HSParamSet[QMSweepParam](
-            self._hilbertSpace, QMSweepParam
-        )
-        for parentName, paramDictByParent in self.sweepParamSet.items():
-            for paramName, param in paramDictByParent.items():
-                sweepParamSetFromCali._insertParamByArgs(
-                    paramName=paramName,
-                    parent=param.parent,
-                    value=param.value,
-                    paramType=param.paramType,
-                    rangeDict={},  # not used
-                )
-                # gather all the point pair mapVec and solve alphaVec by inversion
-                mapCompVec = np.zeros(self.caliTableXRowNr)
-                for XRowIdx in self.caliTableXRowIdxList:
-                    mapCompVec[XRowIdx] = self[XRowIdx][
-                        f"{param.parent}.{param.name}"
-                    ].value
-                alphaVec = np.linalg.solve(augRawXMat, mapCompVec)
-                # generate the calibration function
-                # first get the order of the raw vector components
-                rawVecCompIdxDict = {
-                    Idx: rawVecCompName
-                    for Idx, rawVecCompName in enumerate(self.rawXVecNameList)
-                }
-
-                def fullCalibration(rawXVecDict: Dict[str, float]) -> float:
-                    """
-                    The full calibration function that maps the raw vector to the mapped vector.
-                    """
-                    rawXVec = np.zeros(self.rawXVecDim)
-                    for rawXVecCompIdx in range(self.rawXVecDim):
-                        rawVecCompName = rawVecCompIdxDict[rawXVecCompIdx]
-                        rawXVec[rawXVecCompIdx] = rawXVecDict[rawVecCompName]
-                    # mapVecComp = alphaVec . [1, rawVec]^T
-                    mapXVecComp = np.dot(alphaVec, np.concatenate(([1], rawXVec)))
-                    return mapXVecComp
-
-                # set the calibration function
-                sweepParamSetFromCali[parentName][param.name].setCalibrationFunc(
-                    fullCalibration
-                )
-        sweepParamSetByFig: Dict[str, HSParamSet[QMSweepParam]] = {}
-        for fig in self.figName:
-            sweepParamSetByFig[fig] = sweepParamSetFromCali
-        return sweepParamSetByFig
-
-    def _partialXCalibration(self) -> Dict[str, HSParamSet[QMSweepParam]]:
-        """
-        Generate a function that applies the partial calibration to the raw vector.
-        """
-        sweepParamSetByFig: Dict[str, HSParamSet[QMSweepParam]] = {}
-        # loop over all the figures
-        for fig in self.figName:
-            # get the row indices for the figure
-            XRowIdxList = self.XRowIdxBySourceDict[fig]
-            # this row index list should have length 2; extract the two rows
-            rawXVecPairValues = {}
-            for rawXVecCompName in self.rawXVecNameList:
-                rawXVecCompValue1 = self[XRowIdxList[0]][rawXVecCompName].value
-                rawXVecCompValue2 = self[XRowIdxList[1]][rawXVecCompName].value
-                rawXVecPairValues[rawXVecCompName] = [
-                    rawXVecCompValue1,
-                    rawXVecCompValue2,
-                ]
-            # find the raw vector component that has the largest difference
-            maxDiffRawVecComp = max(
-                rawXVecPairValues,
-                key=lambda k: abs(rawXVecPairValues[k][0] - rawXVecPairValues[k][1]),
-            )
-            # assemble sweep parameter set, add sweep parameters to the parameter set
-            sweepParamSetFromCali = HSParamSet[QMSweepParam](
-                self._hilbertSpace, QMSweepParam
-            )
-            for parentName, paramDictByParent in self.sweepParamSet.items():
-                for paramName, param in paramDictByParent.items():
-                    # extract mapped vector pair values
-                    mapXVecCompValue1 = self[XRowIdxList[0]][
-                        f"{param.parent}.{param.name}"
-                    ].value
-                    mapXVecCompValue2 = self[XRowIdxList[1]][
-                        f"{param.parent}.{param.name}"
-                    ].value
-                    sweepParamSetFromCali._insertParamByArgs(
-                        paramName=paramName,
-                        parent=param.parent,
-                        value=param.value,
-                        paramType=param.paramType,
-                        rangeDict={},  # not used
-                    )
-
-                    # generate the calibration function
-                    def partialCalibration(rawXVecDict: Dict[str, float]) -> float:
-                        """
-                        The partial calibration function that maps the raw vector to the
-                        mapped vector.
-                        """
-                        # first find x which is defined as
-                        # rawVec = (rawVec2 - rawVec1)*x + rawVec1
-                        x = (
-                            rawXVecDict[maxDiffRawVecComp]
-                            - rawXVecPairValues[maxDiffRawVecComp][0]
-                        ) / (
-                            rawXVecPairValues[maxDiffRawVecComp][1]
-                            - rawXVecPairValues[maxDiffRawVecComp][0]
-                        )
-                        # then calculate the specific individual component of the mapped vector
-                        # mapVecComp = (mapVecComp2 - mapVecComp1)*x + mapVecComp1
-                        mapXVecComp = (
-                            mapXVecCompValue2 - mapXVecCompValue1
-                        ) * x + mapXVecCompValue1
-                        return mapXVecComp
-
-                    # set the calibration function
-                    sweepParamSetFromCali[parentName][param.name].setCalibrationFunc(
-                        partialCalibration
-                    )
-            sweepParamSetByFig[fig] = sweepParamSetFromCali
-        return sweepParamSetByFig
-    
-    # slots & public interface ================================================
-    @Slot()
-    def updateStatusFromCaliView(self, status: Union[str, Literal[False]]):
-        self.caliStatus = status
-        if status != False:
-            if type(status) is int:
-                destination = "CALI_X"
-            else:
-                destination = "CALI_Y"
-            self.plotCaliPtExtractStart.emit(destination)
-        else:
-            self.plotCaliPtExtractInterrupted.emit()
-
-    @Slot()
-    def _updateXRowIdxBySourceDict(self):
-        """
-        Update the rowIdxSourceDict, which stores the row indices for each figure.
-        """
-        for fig in self.figName:
-            self.XRowIdxBySourceDict[fig] = [
-                XRowIdx
-                for XRowIdx in self.caliTableXRowIdxList
-                if fig == self[XRowIdx]["pointPairSource"].value
-            ]
-
-    def setParameter(
-        self,
-        rowIdx: str,
-        colName: str,
-        attr: str,
-        value: Union[int, float, str, None],
-    ):
-        """
-        Not only set the parameter, but also emit the signal to update the view.
-
-        A key method in updating the model by the internal processes.
-        """
-        super().setParameter(rowIdx, colName, attr, value)
-
-        self.emitUpdateBox(rowIdx, colName, attr)
-
-    def processSelectedPtFromPlot(self, data: Dict[str, float], figName: str):
-        """
-        Called by the canvas click event. Process and store the calibration data.
-        """
-        # get current label
-        caliLabel = self.caliStatus  # can be int or str
-        # based on the current label, we know the row index to store the data
-        # store the calibration data
-        # if the current label is int, then it is for X
-        if caliLabel is not False:
-            if caliLabel[0] == "X":
-                for rawXVecCompName in self.rawXVecNameList:
-                    # this contains updatebox
-                    self.setParameter(
-                        rowIdx=caliLabel,
-                        colName=rawXVecCompName,
-                        attr="value",
-                        value=data[rawXVecCompName],
-                    )
-            elif caliLabel[0] == "Y":
-                # this contains updatebox
-                self.setParameter(
-                    rowIdx=caliLabel,
-                    colName=self.rawYName,
-                    attr="value",
-                    value=data[self.rawYName],
-                )
-            # update source for the point pair
-            self.setParameter(
-                rowIdx=caliLabel, colName="pointPairSource", attr="value", value=figName
-            )
-            self.plotCaliPtExtractFinished.emit(caliLabel, data)
-            self.caliStatus = False
-
-    def toggleAxisCaliRep(self):
-        self.applyCaliToAxis = not self.applyCaliToAxis
-
-    @Slot()
-    def interruptCali(self):
-        self.caliStatus = False
-        self.plotCaliPtExtractInterrupted.emit()
-
-        # if self.caliStatus:
-        #     self.caliStatus = False
-        #     self.plotCaliPtExtractEnd.emit()
-        # else:
-        #     # if the calibration is not on, it's likely triggered by
-        #     # other events like page change,
-        #     # we should not trigger the plotCaliPtExtractEnd signal in this case
-        #     pass
-
-    def registerAll(
-        self,
-    ) -> Dict[str, RegistryEntry]:
-        return self._registerAll(self)
-
     @Slot()
     def storeParamAttr(
         self,
@@ -1341,7 +1198,6 @@
         super()._storeParamAttr(self, paramAttr, **kwargs)
     
     # signals ==========================================================
-    
     def emitUpdateBox(
         self,
         rowIdx: Optional[str] = None,
