--- conflicted
+++ resolved
@@ -965,7 +965,6 @@
         """
         param = self.parameters[rowName][colName]
         return param.paramType in ["raw_Y", "mapped_Y"]
-<<<<<<< HEAD
     
     def _prefitMinMaxByColName(self, rowName: str, colName: str) -> Tuple[float, float]:
         """
@@ -997,27 +996,6 @@
             valRange = np.abs(value) * 0.4
         else:
             valRange = 1
-=======
-
-    def toPrefitParams(self) -> ParamSet[QMSliderParam]:
-        # obtain the range of the parameters, which is helpful to determine
-        # the range of the prefit parameters
-        existedValue = {}
-        for rowName, paramDictByParent in self.items():
-            for colName, param in paramDictByParent.items():
-                # filter out the parameters that are not updated by the slider
-                if not self._prefitHas(rowName, colName):
-                    continue
-
-                if colName not in existedValue.keys():
-                    existedValue[colName] = []
-                existedValue[colName].append(param.value)
-
-        # compute the range of the existed mapped values
-        rangeDict = {}
-        for key, valueList in existedValue.items():
-            rangeDict[key] = np.max(valueList) - np.min(valueList)
->>>>>>> 7074117c
 
         return (value - valRange/2, value + valRange/2)
     
@@ -1031,7 +1009,6 @@
                     continue
                 
                 value = param.value
-<<<<<<< HEAD
                 min, max = self._prefitMinMaxByColName(rowName, colName)
 
                 # insert a prefit parameter
@@ -1042,25 +1019,6 @@
                     value = value,
                     min = min,
                     max = max,
-=======
-                valRange = rangeDict[colName] * 0.2
-                if valRange > 0:
-                    # accept the range if it is not zero
-                    pass
-                elif value != 0:
-                    valRange = np.abs(value) * 0.4
-                else:
-                    valRange = 2
-
-                # insert a prefit parameter
-                prefitParam = QMSliderParam(
-                    name=colName,
-                    parent=param.parent,
-                    paramType=param.paramType,
-                    value=value,
-                    min=value - valRange / 2,
-                    max=value + valRange / 2,
->>>>>>> 7074117c
                 )
                 paramSet.insertParam(rowName, colName, prefitParam)
 
@@ -1398,7 +1356,6 @@
                 self.sendInvYCaliFunc()
 
             if self._prefitHas(rowIdx, colName):
-<<<<<<< HEAD
                 # update min, max, value for the prefit model
                 min, max = self._prefitMinMaxByColName(rowIdx, colName)
                 self.updatePrefitModel.emit(ParamAttr(
@@ -1419,16 +1376,6 @@
                     paramAttr.attr, 
                     self[paramAttr.parentName][paramAttr.name].value
                 ))
-=======
-                self.updatePrefitModel.emit(
-                    ParamAttr(
-                        paramAttr.parentName,
-                        paramAttr.name,
-                        paramAttr.attr,
-                        self[paramAttr.parentName][paramAttr.name].value,
-                    )
-                )
->>>>>>> 7074117c
 
     def updateCaliModelRawVecNameListForSwapXY(self):
         self.rawYName, self.rawXVecNameList = self.rawXVecNameList[0], [self.rawYName]
