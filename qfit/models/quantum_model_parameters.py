--- conflicted
+++ resolved
@@ -119,26 +119,18 @@
         """
         Normalize the value of the parameter to a value between 0 and SLIDER_RANGE.
         """
-<<<<<<< HEAD
-        normalizedValue = (value - self.min) / (self.max - self.min) * 100
-=======
         normalizedValue = (value - self.min) / (
             self.max - self.min
         ) * SLIDER_RANGE
->>>>>>> 4abeca8d
         return np.round(normalizedValue).astype(int)
 
     def _denormalizeValue(self, value: int) -> Union[int, float]:
         """
         Denormalize the value of the parameter to a value between min and max.
         """
-<<<<<<< HEAD
-        denormalizedValue = self.min + value / 100 * (self.max - self.min)
-=======
         denormalizedValue = self.min + value / SLIDER_RANGE * (
             self.max - self.min
         )
->>>>>>> 4abeca8d
 
         return self._toInt(denormalizedValue)
 
