import numpy as np

from scqubits import HilbertSpace
from scqubits.core.qubit_base import QuantumSystem

from qfit.models.parameter_settings import ParameterType

from typing import Dict, List, Union, overload, Tuple, Callable

class QuantumModelSliderParameter:
    """
    A class for parameters that are connected to a slider. The slider value is stored elsewhere,
    and this method stores the name of the parameter, the parent object, the min and max of parameters,
    and parameter types.

    Parameters
    ----------
    name: str
        Name of the parameter
    parent: Union[QuantumSystem, HilbertSpace]
        The parent object of the parameter
    min: Union[int, float]
        The minimum value of the parameter
    max: Union[int, float]
        The maximum value of the parameter
    param_type: Literal[
        "EC",
        "EJ",
        "EL",
        "E_osc",
        "l_osc",
        "ng",
        "flux",
        "cutoff",
        "interaction_strength",
        "truncated_dim",
    ]
        The type of the parameter
    """

    sliderValueCallback: Callable
    sliderValueSetter: Callable
    boxValueCallback: Callable
    boxValueSetter: Callable

    def __init__(
        self,
        name: str,
        parent: Union[QuantumSystem, HilbertSpace],
        min: Union[int, float],
        max: Union[int, float],
        param_type: ParameterType,
    ):
        self.name = name
        self.parent = parent
        self.min = min
        self.max = max
        self.param_type = param_type
        # a placeholder for the callback function that returns the value of the slider
        # this callback function is set by the UI


    # TODO: in future, we may wish to let user specify the min and max of parameters in the slider,
    # do we want to store minmax by then? If so, we may need:
    # self.minmaxCallback = lambda x: minmax # not yet implemented

    def setupUICallbacks(
        self,
        sliderValueCallback,
        sliderValueSetter,
        boxValueCallback,
        boxValueSetter,
    ): 
        self.sliderValueCallback = sliderValueCallback
        self.sliderValueSetter = sliderValueSetter
        self.boxValueCallback = boxValueCallback
        self.boxValueSetter = boxValueSetter

    def _toInt(self, value: Union[int, float]) -> Union[int, float]:
        """
        Convert the value to an integer if the parameter type is cutoff or truncated_dim.
        """
        if self.param_type in ["cutoff", "truncated_dim"]:
            return np.round(value).astype(int)
        else:
            return value
        
    def _toIntString(self, value: Union[int, float]) -> str:
        """
        Convert the value to an integer if the parameter type is cutoff or truncated_dim.
        """
        if self.param_type in ["cutoff", "truncated_dim"]:
            return f"{value:.0f}"
        else:
            return f"{value:.2f}"

    def _normalizeValue(self, value: Union[int, float]) -> int:
        """
        Normalize the value of the parameter to a value between 0 and 100.
        """
        normalizedValue = (value - self.min) / (
            self.max - self.min
        ) * 100
        return np.round(normalizedValue).astype(int)
    
    def _denormalizeValue(self, value: int) -> Union[int, float]:
        """
        Denormalize the value of the parameter to a value between min and max.
        """
        denormalizedValue = self.min + value / 100 * (
            self.max - self.min
        )

        return self._toInt(denormalizedValue)

    def _onSliderValueChanged(self, *args, **kwargs):
        """
        When the value of the slider is changed, update the value of the box
        """
        sliderValue = self.sliderValueCallback()

        denormalizedValue = self._denormalizeValue(sliderValue)
        
        self.boxValueSetter(self._toIntString(denormalizedValue))

    def _onBoxValueChanged(self, *args, **kwargs):
        """
        When the value of the box is changed, update the value of the slider
        """
        boxValue = self.boxValueCallback()

        if boxValue == "":
            return

        normalizedValue = self._normalizeValue(float(boxValue))

        self.sliderValueSetter(normalizedValue)

    def _getUiValue(self) -> Union[int, float]:
        """
        Get the value of the parameter from the box. We should trust the number in the
        box more than the number on the slider, because the number on the box is directly 
        input by the user, while the number on the slider is calculated and may be rounded.

        Returns
        -------
        The value of the parameter
        """
        
        boxValue = self.boxValueCallback()

        if boxValue == "":
            return 0
        
        return self._toInt(float(boxValue))

    @property
    def value(self):
        return self._getUiValue()


class QuantumModelParameter:
    """
    A class for parameters that are not adjustable by a slider.
    """

    def __init__(
        self,
        name: str,
        parent: Union[QuantumSystem, HilbertSpace],
        value: Union[float, int],
        param_type: ParameterType,
    ):
        self.name = name
        self.parent = parent
        self.value = value
        self.param_type = param_type


class QuantumModelParameterSet:
    """
    A class to store all the parameters of a quantum system
    """
    def __init__(self):
        self.parameters: Dict[
            Union[HilbertSpace, QuantumSystem],
            Dict[str, Union[QuantumModelSliderParameter, QuantumModelParameter]],
        ] = {}

        self.group_name_maps: Dict[Union[HilbertSpace, QuantumSystem], str] = {}

    def keys(self):
        return self.parameters.keys()

    def values(self):
        return self.parameters.values()

    def items(self):
        return self.parameters.items()

    def __getitem__(self, key):
        return self.parameters[key]
<<<<<<< HEAD

=======
    
    def generateNameMap(self):
        """
        given a key (parent of parameters), return the name of the group which will be 
        displayed in the UI
        """
        for parent in self.parameters:
            if isinstance(parent, HilbertSpace):
                self.group_name_maps[parent] = "Interactions"
            elif isinstance(parent, QuantumSystem):
                self.group_name_maps[parent] = parent.id_str
    
>>>>>>> 2009a918
    # @overload
    # def add_parameter(
    #     self,
    #     name: str,
    #     parent_system: Union[QuantumSystem, HilbertSpace],
    #     param_type: ParameterType,
    #     minmax: Union[Tuple[int], Tuple[float]],
    # ):
    #     ...

    # @overload
    # def add_parameter(
    #     self,
    #     name: str,
    #     parent_system: Union[QuantumSystem, HilbertSpace],
    #     param_type: ParameterType,
    #     value: Union[float, int],
    # ):
    #     ...

    def add_parameter(
        self,
        name: str,
        parent_system,
        param_type,
        min: Union[float, int, None] = None,
        max: Union[float, int, None] = None,
        value: Union[float, int, None] = None,
    ):
        """
        Add a QuantumModelParameter or a QuantumModelSliderParameter object to
        the parameter set. When a QuantumModelSliderParameter object is added,
        minmax need to be provided, otherwise the value need to be provided.

        Parameters
        ----------
        name: str
            Name of the parameter
        parent_system: Union[QuantumSystem, HilbertSpace]
            The parent system of the parameter
        param_type: Literal[
            "EC",
            "EJ",
            "EL",
            "E_osc",
            "l_osc",
            "ng",
            "flux",
            "cutoff",
            "interaction_strength",
            "truncated_dim",
        ]
            The type of the parameter
        minmax: Union[Tuple[int], Tuple[float], None]
            The range of the parameter, only needed when a QuantumModelSliderParameter
            object is added
        value: Union[float, int, None]
            The value of the parameter, only needed when a QuantumModelParameter
            object is added
        """
        # only one of minmax and value can be provided

        minmax_provided = min is not None and max is not None
        minmax_not_provided = min is None or max is None
        if (
            (minmax_not_provided and value is None) 
            or (minmax_provided and value is not None)
        ):
            raise ValueError(
                "Either minmax or value need to be provided, but not both."
            )
    
        # if the parent system is not in the parameter set, add it and set its value to
        # an empty list
        if parent_system not in self.parameters:
            self.parameters[parent_system] = {}
        # if the parameter is not a slider parameter, add it to the parameter set
<<<<<<< HEAD
        if minmax is None:
            self.parameters[parent_system][name] = QuantumModelParameter(
                name, parent_system, value, param_type
=======
        if minmax_not_provided:
            self.parameters[parent_system][name] = QuantumModelParameter(
                name = name, 
                parent = parent_system, 
                value = value, 
                param_type = param_type
>>>>>>> 2009a918
            )
        # if the parameter is a slider parameter, add it to the parameter set
        else:
            self.parameters[parent_system][name] = QuantumModelSliderParameter(
<<<<<<< HEAD
                name, parent_system, minmax, param_type
=======
                name = name, 
                parent = parent_system, 
                min = min,
                max = max, 
                param_type = param_type,
>>>>>>> 2009a918
            )

        # update the name map
        self.generateNameMap()

    def clean(self):
        """
        Clean the parameter set.
        """
        self.parameters = {}
        self.group_name_maps = {}

    @overload
    def getParameters(self, parent_system) -> Dict[str, float]:
        ...

    @overload
    def getParameters(self, parent_system, name: str) -> float:
        ...

    def getParameters(
        self,
        parent_system: Union[QuantumSystem, HilbertSpace],
        name: Union[str, None] = None,
    ) -> Union[Dict[str, float], float]:
        """
        Get the value of the parameters of a parent system (either a QuantumSystem
        object or a HilbertSpace object). If the name is of the parameter is not
        provided, then return a dictionary of all the parameters of the parent system.

        Parameters
        ----------
        parent_system: Union[QuantumSystem, HilbertSpace]
            The quantum model
        name: str
            The name of the parameter

        Returns
        -------
        The value of the parameter(s)
        """

        # TODO: we may want to add a check to see if the parent_system is in the parameter set
        # generate a dict with keys being the parameter names and values being the parameter
        name_dict = {
            name: para.value
            for name, para in self.parameters[parent_system].items()
        }
        if name is None:
            return name_dict
        else:
            return name_dict[name]<|MERGE_RESOLUTION|>--- conflicted
+++ resolved
@@ -6,6 +6,7 @@
 from qfit.models.parameter_settings import ParameterType
 
 from typing import Dict, List, Union, overload, Tuple, Callable
+
 
 class QuantumModelSliderParameter:
     """
@@ -59,7 +60,6 @@
         # a placeholder for the callback function that returns the value of the slider
         # this callback function is set by the UI
 
-
     # TODO: in future, we may wish to let user specify the min and max of parameters in the slider,
     # do we want to store minmax by then? If so, we may need:
     # self.minmaxCallback = lambda x: minmax # not yet implemented
@@ -70,7 +70,7 @@
         sliderValueSetter,
         boxValueCallback,
         boxValueSetter,
-    ): 
+    ):
         self.sliderValueCallback = sliderValueCallback
         self.sliderValueSetter = sliderValueSetter
         self.boxValueCallback = boxValueCallback
@@ -84,7 +84,7 @@
             return np.round(value).astype(int)
         else:
             return value
-        
+
     def _toIntString(self, value: Union[int, float]) -> str:
         """
         Convert the value to an integer if the parameter type is cutoff or truncated_dim.
@@ -98,18 +98,14 @@
         """
         Normalize the value of the parameter to a value between 0 and 100.
         """
-        normalizedValue = (value - self.min) / (
-            self.max - self.min
-        ) * 100
+        normalizedValue = (value - self.min) / (self.max - self.min) * 100
         return np.round(normalizedValue).astype(int)
-    
+
     def _denormalizeValue(self, value: int) -> Union[int, float]:
         """
         Denormalize the value of the parameter to a value between min and max.
         """
-        denormalizedValue = self.min + value / 100 * (
-            self.max - self.min
-        )
+        denormalizedValue = self.min + value / 100 * (self.max - self.min)
 
         return self._toInt(denormalizedValue)
 
@@ -120,7 +116,7 @@
         sliderValue = self.sliderValueCallback()
 
         denormalizedValue = self._denormalizeValue(sliderValue)
-        
+
         self.boxValueSetter(self._toIntString(denormalizedValue))
 
     def _onBoxValueChanged(self, *args, **kwargs):
@@ -139,19 +135,19 @@
     def _getUiValue(self) -> Union[int, float]:
         """
         Get the value of the parameter from the box. We should trust the number in the
-        box more than the number on the slider, because the number on the box is directly 
+        box more than the number on the slider, because the number on the box is directly
         input by the user, while the number on the slider is calculated and may be rounded.
 
         Returns
         -------
         The value of the parameter
         """
-        
+
         boxValue = self.boxValueCallback()
 
         if boxValue == "":
             return 0
-        
+
         return self._toInt(float(boxValue))
 
     @property
@@ -181,6 +177,7 @@
     """
     A class to store all the parameters of a quantum system
     """
+
     def __init__(self):
         self.parameters: Dict[
             Union[HilbertSpace, QuantumSystem],
@@ -200,13 +197,10 @@
 
     def __getitem__(self, key):
         return self.parameters[key]
-<<<<<<< HEAD
-
-=======
-    
+
     def generateNameMap(self):
         """
-        given a key (parent of parameters), return the name of the group which will be 
+        given a key (parent of parameters), return the name of the group which will be
         displayed in the UI
         """
         for parent in self.parameters:
@@ -214,8 +208,7 @@
                 self.group_name_maps[parent] = "Interactions"
             elif isinstance(parent, QuantumSystem):
                 self.group_name_maps[parent] = parent.id_str
-    
->>>>>>> 2009a918
+
     # @overload
     # def add_parameter(
     #     self,
@@ -280,44 +273,30 @@
 
         minmax_provided = min is not None and max is not None
         minmax_not_provided = min is None or max is None
-        if (
-            (minmax_not_provided and value is None) 
-            or (minmax_provided and value is not None)
+        if (minmax_not_provided and value is None) or (
+            minmax_provided and value is not None
         ):
             raise ValueError(
                 "Either minmax or value need to be provided, but not both."
             )
-    
+
         # if the parent system is not in the parameter set, add it and set its value to
         # an empty list
         if parent_system not in self.parameters:
             self.parameters[parent_system] = {}
         # if the parameter is not a slider parameter, add it to the parameter set
-<<<<<<< HEAD
-        if minmax is None:
-            self.parameters[parent_system][name] = QuantumModelParameter(
-                name, parent_system, value, param_type
-=======
         if minmax_not_provided:
             self.parameters[parent_system][name] = QuantumModelParameter(
-                name = name, 
-                parent = parent_system, 
-                value = value, 
-                param_type = param_type
->>>>>>> 2009a918
+                name=name, parent=parent_system, value=value, param_type=param_type
             )
         # if the parameter is a slider parameter, add it to the parameter set
         else:
             self.parameters[parent_system][name] = QuantumModelSliderParameter(
-<<<<<<< HEAD
-                name, parent_system, minmax, param_type
-=======
-                name = name, 
-                parent = parent_system, 
-                min = min,
-                max = max, 
-                param_type = param_type,
->>>>>>> 2009a918
+                name=name,
+                parent=parent_system,
+                min=min,
+                max=max,
+                param_type=param_type,
             )
 
         # update the name map
@@ -363,8 +342,7 @@
         # TODO: we may want to add a check to see if the parent_system is in the parameter set
         # generate a dict with keys being the parameter names and values being the parameter
         name_dict = {
-            name: para.value
-            for name, para in self.parameters[parent_system].items()
+            name: para.value for name, para in self.parameters[parent_system].items()
         }
         if name is None:
             return name_dict
