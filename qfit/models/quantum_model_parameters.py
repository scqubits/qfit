--- conflicted
+++ resolved
@@ -368,14 +368,10 @@
 
     @staticmethod
     def parentSystemIdstrByName(name: str) -> str:
-<<<<<<< HEAD
-        return "".join(name.split(" ")[:-1])
-=======
         """
         An inverse function of parentSystemNames
         """
         return ''.join(name.split(" ")[:-1])
->>>>>>> 740a807e
 
     def _updateNameMap(self, parent: ParentSystem, with_type: bool = True):
         name = self.parentSystemNames(parent, with_type=with_type)
