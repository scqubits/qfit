--- conflicted
+++ resolved
@@ -147,13 +147,8 @@
             setattr(para_dict[name], attr, value)
         except KeyError:
             raise KeyError(f"Cannot find parameter {name} in the parameter set.")
-<<<<<<< HEAD
-
-    def toParamDict(self) -> Dict[str, ParamBase]:
-=======
         
     def toParamDict(self) -> Dict[str, ParamCls]:
->>>>>>> 7eed3315
         """
         Provide a way to iterate through the parameter set.
 
