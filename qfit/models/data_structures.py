from abc import ABC, ABCMeta, abstractmethod, abstractproperty
from typing import List, Tuple, Union, Dict, Any, Optional, overload, Literal, Callable

import numpy as np
from scqubits.core.storage import SpectrumData
import warnings
from datetime import datetime
from copy import deepcopy

from matplotlib.axes import Axes
from matplotlib.collections import PathCollection, QuadMesh
from matplotlib.image import AxesImage
from matplotlib.lines import Line2D
from matplotlib.artist import Artist


from qfit.models.parameter_settings import ParameterType
from qfit.widgets.grouped_sliders import SLIDER_RANGE
from qfit.utils.helpers import OrderedDictMod

from scqubits.core.hilbert_space import HilbertSpace
from scqubits.core.qubit_base import QuantumSystem

ParentType = Union[QuantumSystem, HilbertSpace]

# Status ===============================================================
class Status:
    """
    Store the status of the application.
    """

    def __init__(
        self,
        statusSource: str,
        statusType: str,
        message: str,
        mse: Optional[float] = None,
        messageTime: Optional[float] = None,
    ):
        self.statusSource: str = statusSource
        self.statusType: str = statusType
        self.message: str = message
        self.mse: Union[float, None] = mse
        self.timestamp: datetime = datetime.now()
        self.messageTime: Optional[float] = messageTime

    def __str__(self):
        if self.statusType != "temp":
            return f"{self.timestamp} ({self.statusSource}) {self.statusType}, MSE: {self.mse} - {self.message}"
        else:
            return f"{self.timestamp} ({self.statusSource}) {self.statusType} lasting time {self.messageTime} s - {self.message}"

    def __repr__(self):
        return self.__str__()

# Extracted Data =======================================================
class Tag:
    """
    Store a single dataset tag. The tag can be of different types:
    - NO_TAG: user did not tag data
    - DISPERSIVE_DRESSED: transition between two states tagged by
    dressed-states indices
    - DISPERSIVE_BARE: transition between two states tagged by
    bare-states indices

    Parameters
    ----------
    tagType: str
        one of the tag types listed above
    initial, final: int, or tuple of int, or None
        - For NO_TAG, no initial and final state are specified.
        - For DISPERSIVE_DRESSED, initial and final state are specified
        by an int dressed index.
        - FOR DISPERSIVE_BARE, initial and final state are specified by
        a tuple of ints (exc. levels of each subsys)
    photons: int or None
        - For NO_TAG, no photon number is specified.
        - For all other tag types, this int specifies the photon number rank of the transition.
    """
    @overload
    def __init__(
        self,
        tagType: Literal["NO_TAG"] = "NO_TAG",
        initial: None = None,
        final: None = None,
        photons: None = None,
    ):
        ...

    @overload
    def __init__(
        self,
        tagType: Literal["DISPERSIVE_DRESSED"],
        initial: int,
        final: int,
        photons: Optional[int] = None,
    ):
        ...

    @overload
    def __init__(
        self,
        tagType: Literal["DISPERSIVE_BARE"],
        initial: Tuple[int, ...],
        final: Tuple[int, ...],
        photons: Optional[int] = None,
    ):
        ...

    def __init__(
        self,
        tagType: Literal["NO_TAG", "DISPERSIVE_DRESSED", "DISPERSIVE_BARE"] = "NO_TAG",
        initial: Optional[Union[Tuple[int, ...], int]] = None,
        final: Optional[Union[Tuple[int, ...], int]] = None,
        photons: Optional[int] = None,
    ):
        self.tagType = tagType
        self.initial = initial
        self.final = final
        self.photons = photons

    def __str__(self):
        return "Tag: {0} {1} {2} {3}".format(
            self.tagType,
            str(self.initial),
            str(self.final),
            str(self.photons),
        )

    def __repr__(self):
        return self.__str__()
    

class ExtrTransition:
    """
    A class for storing a transition extracted from the spectrum.

    Attributes
    ----------
    name: str
        The name of the transition
    data: np.ndarray
        The transition data, shape (2, N), where N is the number of data points
    rawX: OrderedDictMod[str, np.ndarray]
        The raw x data, where the key is the name of the raw x data
    tag: Tag
        The tag of the transition
    """
    def __init__(
        self, 
        name: str = "",
    ) -> None:
        self.name = name

        self._data: OrderedDictMod[str, np.ndarray] = OrderedDictMod() 
        self.rawX: OrderedDictMod[str, np.ndarray] = OrderedDictMod()
        self.tag = Tag()

    @property
    def data(self) -> np.ndarray:
        """
        Return the transition data, shape (2, N), where N is the number of data points
        """
        if self.count() == 0:
            return np.empty((2, 0), dtype=float)
        return np.array(self._data.valList)

    def count(self) -> int:
        if len(self._data) == 0:
            return 0
        else:
            return len(self._data.valList[0])
    
    def append(self, data: OrderedDictMod[str, float], rawX: OrderedDictMod[str, float]):
        """
        It always keeps the data sorted by the x value.
        """
        if self.count() == 0:
            # the first data
            assert len(data) == 2, "The data should have two elements: x & y"
            for key, value in data.items():
                self._data[key] = np.array([value])
            for key, value in rawX.items():
                self.rawX[key] = np.array([value])
            return
        
        assert len(data) == 2, "The data should have two elements: x & y"
        assert len(rawX) == len(self.rawX), "The rawX should have the same length as the existing rawX"

        for key, value in data.items():
            self._data[key] = np.append(self._data[key], value)
        for key, value in rawX.items():
            self.rawX[key] = np.append(self.rawX[key], value)

    def remove(self, index: int):
        for key in self._data.keys():
            self._data[key] = np.delete(self._data[key], index)
        for key in self.rawX.keys():
            self.rawX[key] = np.delete(self.rawX[key], index)

    def swapXY(self):
        """
        It happens only when rawX has shape (N, 1), where there is a chance
        for confusion between x and y.
        """
        if self.count() > 0:
            if len(self.rawX.keys()) > 1:
                raise ValueError(
                    "The rawX data has more than one dimension, "
                    "meaning that there should be no chance for confusion."
                    "X and Y should be already distinguished."
                )

        # only when raw x only has one dimension
        self._data = OrderedDictMod(
            list(self._data.items())[::-1]
        )
        self.rawX = OrderedDictMod(
            list(self._data.items())[0:1]
        )       # raw x is x
        

class ExtrSpectra(list[ExtrTransition]):
    """
    A bunch of transitions extracted from the same parameter sweep.
    """
    def __init__(
        self,
        *args: ExtrTransition,
    ) -> None:
        super().__init__(args)

    def count(self) -> int:
        return sum([transition.count() for transition in self])

    def isEmpty(self) -> bool:
        for transition in self:
            if transition.count() > 0:
                return False
        return True

    def allNames(self) -> List[str]:
        return [transition.name for transition in self]
    
    def allData(self) -> List[np.ndarray]:
        """
        Return all data sorted by the transition name. 
        """
        return [transition.data for transition in self]
        
    def allDataConcated(self) -> np.ndarray:
        """
        Return all data concated
        """
        if self.count() == 0:
            return np.empty((2, 0), dtype=float)
        
        return np.concatenate(self.allData(), axis=1)
    
    def allRawXConcated(self) -> OrderedDictMod[str, np.ndarray]:
        concatedRawX = deepcopy(self[0].rawX)

        for transition in self[1:]:
            for key, value in transition.rawX.items():
                concatedRawX[key] = np.concatenate([concatedRawX[key], value])

        return concatedRawX
            
    def distinctSortedX(self) -> np.ndarray:
        """
        Return the distinct sorted x values of all transitions
        """
        allX = self.allDataConcated()[0]
        return np.sort(np.unique(allX))
    
    def swapXY(self):
        for transition in self:
            transition.swapXY()

    def rawXByX(self, x: float) -> OrderedDictMod[str, float]:
        """
        Return the rawX data corresponding to the x value. Their relationship
        is linear. 
        """
        allX = self.allDataConcated()[0]
        allRawX = self.allRawXConcated()

        if self.count() < 2:
            # try to find the exact x value
            for idx, x_ in enumerate(allX):
                if x_ == x:
                    return OrderedDictMod(
                        {key: value[idx] for key, value in allRawX.items()}
                    )
            raise ValueError("No data found for the x value")
            
        # calculate a linear mapping between the x values and the rawX data
        # with the smallest and largest x values
        minIdx = np.argmin(allX)
        maxIdx = np.argmax(allX)
        minX = allX[minIdx]
        maxX = allX[maxIdx]

        rawX = OrderedDictMod()
        for key, value in allRawX.items():
            minRawX = value[minIdx]
            maxRawX = value[maxIdx]
            rawX[key] = minRawX + (maxRawX - minRawX) / (maxX - minX) * (x - minX)

        return rawX


class FullExtr(dict[str, ExtrSpectra]):
    """
    A class for storing all the extracted data from the experiment. 
    """

    def __init__(
        self,
        **kwargs: ExtrSpectra,
    ) -> None:
        super().__init__(**kwargs)

    def count(self) -> int:
        return sum([spectra.count() for spectra in self.values()])

    def swapXY(self):
        for value in self.values():
            value.swapXY()


# ######################################################################
class PlotElement:
    """
    A data structure for passing and plotting elements on the canvas.
    """

    name: str
    artists: Union[None, Artist, List[Artist]] = None
    _visible: bool = True

    def __init__(self, name: str) -> None:
        self.name = name

    def get_visible(self) -> bool:
        return self._visible

    def set_visible(self, value: bool) -> None:
        self._visible = value

        if self.artists is None:
            return

        if isinstance(self.artists, list):
            for artist in self.artists:
                artist.set_visible(value)
        else:
            self.artists.set_visible(value)

    def canvasPlot(self, axes: Axes, **kwargs) -> None:
        self.remove()

    @staticmethod
    def _remove_artist(artist: Artist) -> None:
        """
        Remove a single artist from the canvas
        """
        try:
            artist.remove()
        except ValueError:
            pass

    def remove(self) -> None:
        """
        Remove the element from the canvas
        """
        if self.artists is None:
            return

        if isinstance(self.artists, list):
            for artist in self.artists:
                self._remove_artist(artist)
        else:
            self._remove_artist(self.artists)

        self.artists = None

    def inheritProperties(self, element: "PlotElement") -> None:
        """
        Inherit the properties of another element. It usually happens when
        an element is updated by another, while we want to keep a ``global''
        property like visibility.
        """
        self.set_visible(element.get_visible())


class ImageElement(PlotElement):
    """
    Data structure for passing and plotting images
    """

    artists: AxesImage

    def __init__(self, name: str, z: np.ndarray, **kwargs):
        self.name = name
        self.z = z
        self.kwargs = kwargs

    def canvasPlot(self, axes: Axes, **kwargs) -> None:
        """
        Plot the image on the canvas
        """
        super().canvasPlot(axes, **kwargs)

        combined_kwargs = {**self.kwargs, **kwargs}
        self.artists = axes.imshow(self.z, **combined_kwargs)
        self.set_visible(self._visible)

    @property
    def xLim(self) -> Tuple[float, float]:
        """
        Return the x limits of the image
        """
        return (0, self.z.shape[1])

    @property
    def yLim(self) -> Tuple[float, float]:
        """
        Return the y limits of the image
        """
        return (self.z.shape[0], 0)


class MeshgridElement(PlotElement):
    """
    Data structure for passing and plotting meshgrids
    """

    artists: QuadMesh

    def __init__(
        self, name: str, x: np.ndarray, y: np.ndarray, z: np.ndarray, **kwargs
    ):
        self.name = name
        self.x = x
        self.y = y
        self.z = z
        self.kwargs = kwargs

    def canvasPlot(self, axes: Axes, **kwargs) -> None:
        """
        Plot the meshgrid on the canvas
        """
        super().canvasPlot(axes, **kwargs)

        combined_kwargs = {**self.kwargs, **kwargs}
        self.artists = axes.pcolormesh(self.x, self.y, self.z, **combined_kwargs)
        self.set_visible(self._visible)

    @property
    def xLim(self) -> Tuple[float, float]:
        """
        Return the x limits of the meshgrid
        """
        return (np.min(self.x), np.max(self.x))

    @property
    def yLim(self) -> Tuple[float, float]:
        """
        Return the y limits of the meshgrid
        """
        return (np.min(self.y), np.max(self.y))


class ScatterElement(PlotElement):
    """
    Data structure for passing and plotting lines
    """

    artists: PathCollection

    def __init__(self, name: str, x: np.ndarray, y: np.ndarray, **kwargs):
        self.name = name
        self.x = x
        self.y = y
        self.kwargs = kwargs

    def canvasPlot(self, axes: Axes, **kwargs) -> None:
        """
        Plot the scatter on the canvas
        """
        super().canvasPlot(axes, **kwargs)

        combined_kwargs = {**self.kwargs, **kwargs}
        self.artists = axes.scatter(self.x, self.y, **combined_kwargs)
        self.set_visible(self._visible)


class SpectrumElement(PlotElement):
    """
    Data structure for passing and plotting spectra from scqubits
    """

    artists: List[Line2D]

    def __init__(
        self,
        name: str,
        overall_specdata: SpectrumData,
        highlighted_specdata: SpectrumData,
    ):
        self.name = name
        self.overall_specdata = overall_specdata
        self.highlighted_specdata = highlighted_specdata

    def canvasPlot(self, axes: Axes, **kwargs) -> None:
        """
        Plot the spectrum on the canvas
        """
        super().canvasPlot(axes, **kwargs)

        fig = axes.get_figure()

        # since the scqubits backend do not return the artists, we need to
        # obtain the new artists by comparing the old and new artists
        artist_before = set(axes.get_children())

        self.overall_specdata.plot_evals_vs_paramvals(
            color="black",
            linewidth=2,
            linestyle="--",
            alpha=0.3,
            fig_ax=(fig, axes),
            **kwargs,
        )
        with warnings.catch_warnings():
            warnings.simplefilter("ignore")
            self.highlighted_specdata.plot_evals_vs_paramvals(
                label_list=self.highlighted_specdata.labels,
                linewidth=2,
                fig_ax=(fig, axes),
                **kwargs,
            )

        artist_after = set(axes.get_children())
        self.artists = list(artist_after - artist_before)
        self.set_visible(self._visible)


class VLineElement(PlotElement):
    """
    Data structure for passing and plotting vertical lines
    """

    artists: List[Line2D]

    def __init__(self, name: str, x: Union[List[float], np.ndarray], **kwargs):
        self.name = name
        self.x = x
        self.kwargs = kwargs

    def canvasPlot(self, axes: Axes, **kwargs) -> None:
        """
        Plot the vertical line on the canvas
        """
        super().canvasPlot(axes, **kwargs)

        combined_kwargs = {**self.kwargs, **kwargs}

        artists = []
        for x in self.x:
            artists.append(axes.axvline(x, **combined_kwargs))
        self.artists = artists
        self.set_visible(self._visible)


# Parameters ===========================================================
class ParamAttr:
    """
    Raw data structure for passing parameter attributes from the View
    directly. Note that the value may be raw and needed to be converted
    to the proper type before being used.
    """

    def __init__(
        self,
        parantName: str,
        name: str,
        attr: str,
        value: Any,
    ):
        self.parantName = parantName
        self.name = name
        self.attr = attr
        self.value = value

    def __repr__(self) -> str:
        return f"{self.parantName}.{self.name}.{self.attr}: {self.value}"

    def __str__(self) -> str:
        return self.__repr__()


class ParamBase(ABC):
    intergerParameterTypes = ["cutoff", "truncated_dim"]

    def __init__(
        self,
        name: str,
        parent: Union[ParentType, str],
        paramType: ParameterType,
    ):
        self.name = name
        self.parent = parent
        self.paramType = paramType

    def setParameterForParent(self):
        """
        Set the parameter for the parent
        """
        if isinstance(self.parent, HilbertSpace):
            assert self.paramType == "interaction_strength"
            interaction_index = int(self.name[1:]) - 1
            interaction = self.parent.interaction_list[interaction_index]
            interaction.g_strength = self.value
        else:
            setattr(self.parent, self.name, self.value)

    def _toIntAsNeeded(self, value: Union[int, float]) -> Union[int, float]:
        """
        Convert the value to an integer if the parameter type is cutoff or truncated_dim.
        """
        if self.paramType in self.intergerParameterTypes:
            return np.round(value).astype(int)
        else:
            return value


class DispParamBase(ParamBase):
    attrToRegister: List[str]

    def _toIntString(self, value: Union[int, float], precision=4) -> str:
        """
        Convert the value to an integer if the parameter type is cutoff or truncated_dim.
        """
        if self.paramType in self.intergerParameterTypes:
            return f"{value:.0f}"
        else:
            return f"{value:.{precision}f}".rstrip("0").rstrip(".")

    def exportAttr(self, *args, **kwargs):
        pass

    def storeAttr(self, *args, **kwargs):
        pass


class QMSweepParam(ParamBase):
    """
    A class for quantum model parameters that will be swept in experiments.
    For example, ng and flux parameters in qubits. It stores a calibration_function
    for map the parameter value to the actual value (voltage) used in the experiment.

    Parameters
    ----------
    name: str
        The name of the parameter
    parent: Union[QuantumSystem, HilbertSpace]
        The parent of the parameter
    value: Union[float, int]
        The value of the parameter
    paramType: ParameterType
        The type of the parameter
    """
    calibration_func: Callable[[Dict[str, float]], float]

    attrToRegister = ["value"]

    def __init__(
        self,
        name: str,
        parent: ParentType,
        value: Union[float, int],
        paramType: ParameterType,
    ):
        super().__init__(name=name, parent=parent, paramType=paramType)

        self._value = value

    def setCalibrationFunc(self, func):
        """
        Set the calibration function for the parameter
        """
        self.calibration_func = func

    @property
    def value(self) -> Union[int, float]:
        """
        Get the value of the parameter
        """
        return self._value

    @value.setter
    def value(self, value: Union[int, float]):
        """
        Set the value of the parameter. Will update the both the parameter stored and the
        parent object.
        """
        self._value = self._toIntAsNeeded(value)

    def setValueWithCali(self, value: Dict[str, float]):
        """
        Set the value of the parameter with the calibration function
        """
        self.value = self.calibration_func(value)

class QMSliderParam(DispParamBase):
    """
    A class for parameters that are adjusted by a slider.

    Parameters
    ----------
    name: str
        Name of the parameter
    parent: Union[QuantumSystem, HilbertSpace]
        The parent object of the parameter
    min: Union[int, float]
        The minimum value of the parameter
    max: Union[int, float]
        The maximum value of the parameter
    param_type: Literal[
        "EC",
        "EJ",
        "EL",
        "E_osc",
        "l_osc",
        "ng",
        "flux",
        "cutoff",
        "interaction_strength",
        "truncated_dim",
    ]
        The type of the parameter
    """

    attrToRegister = ["value", "min", "max"]

    def __init__(
        self,
        name: str,
        parent: ParentType,
        paramType: ParameterType,
        value: Union[int, float],
        min: Union[int, float],
        max: Union[int, float],
    ):
        super().__init__(name=name, parent=parent, paramType=paramType)

        self.value: Union[int, float] = self._toIntAsNeeded(value)
        self.min: Union[int, float] = self._toIntAsNeeded(min)
        self.max: Union[int, float] = self._toIntAsNeeded(max)

    def _normalizeValue(self, value: Union[int, float]) -> int:
        """
        Normalize the value of the parameter to a value between 0 and SLIDER_RANGE.
        """
        normalizedValue = (value - self.min) / (self.max - self.min) * SLIDER_RANGE
        return np.round(normalizedValue).astype(int)

    def _denormalizeValue(self, value: int) -> Union[int, float]:
        """
        Denormalize the value of the parameter to a value between min and max.
        """
        denormalizedValue = self.min + value / SLIDER_RANGE * (self.max - self.min)

        return self._toIntAsNeeded(denormalizedValue)

    # setters from UI ==================================================
    @overload
    def storeAttr(
        self, attr: str, value: str, fromSlider: Literal[False] = False
    ) -> None:
        pass

    @overload
    def storeAttr(self, attr: str, value: int, fromSlider: Literal[True]) -> None:
        pass

    def storeAttr(self, attr: str, value: Union[str, int], fromSlider: bool = False):
        """
        Store the value of the parameter. If the source is a slider, the
        value should be denormalized before being stored.
        """
        if fromSlider:
            convertedValue = self._denormalizeValue(value)
        else:
            convertedValue = self._toIntAsNeeded(float(value))

        setattr(self, attr, convertedValue)

    # getters for UI ===================================================
    @overload
    def exportAttr(self, attr: str, toSlider: Literal[False] = False) -> str:
        pass

    @overload
    def exportAttr(self, attr: str, toSlider: Literal[True]) -> int:
        pass

    def exportAttr(self, attr: str, toSlider: bool = False) -> Union[str, int]:
        """
        Export the value of the parameter. If the destination is a slider, the
        value should be normalized before being exported.
        """
        value = getattr(self, attr)
        if toSlider:
            return self._normalizeValue(value)
        else:
            return self._toIntString(value)


class QMFitParam(DispParamBase):
    attrToRegister = ["initValue", "value", "min", "max", "isFixed"]

    def __init__(
        self,
        name: str,
        parent: ParentType,
        paramType: ParameterType,
    ):
        super().__init__(name=name, parent=parent, paramType=paramType)

        # for test only
        self.min: Union[int, float] = 0
        self.max: Union[int, float] = 1
        self.initValue: Union[int, float] = self.min
        self.value: Union[int, float] = self.initValue
        self.isFixed: bool = False

    # setter for UI ====================================================
    def storeAttr(self, attr: str, value: Union[str, bool]):
        """
        Store the value of the parameter
        """
        if isinstance(value, str):
            convertedValue = self._toIntAsNeeded(float(value))

        setattr(self, attr, convertedValue)

    # getter for UI ====================================================
    def exportAttr(self, attr: str) -> Union[str, bool]:
        """
        Export the value of the parameter
        """
        value = getattr(self, attr)
        if isinstance(value, bool):
            # should be put before the isinstance(value, int) condition
            # as bool is a subclass of int
            return value
        elif isinstance(value, int) or isinstance(value, float):
            return self._toIntString(value)
        else:
            raise ValueError(f"Unknown type of value: {value}")

    # ==================================================================
    def valueToInitial(self):
        """
        Set the value of the parameter to the initial value
        """
        self.value = self.initValue


class CaliTableRowParam(DispParamBase):
    """
    The updated class for calibration table parameters.
    """

    attrToRegister = [
        "value",
        "sweepParamName",
        "parentSystemName",
    ]

    def __init__(
        self,
        colName: str,
        rowIdx: str,
        paramType: ParameterType,
        parentSystemName: Optional[str],
        sweepParamName: Optional[str],
        value: float,
    ):
        super().__init__(name=colName, parent=rowIdx, paramType=paramType)
        self.value: float = value
        self.parentSystemName: Optional[str] = parentSystemName
        self.sweepParamName: Optional[str] = sweepParamName

    # setter for UI ====================================================
    def storeAttr(self, attr: str, value: Union[str, bool]):
        """
        Store the value of the parameter
        """
        if isinstance(value, str):
            convertedValue = self._toIntAsNeeded(float(value))

        setattr(self, attr, convertedValue)

    # getter for UI ====================================================
    def exportAttr(self, attr: str) -> Union[str, bool]:
        """
        Export the value of the parameter
        """
        value = getattr(self, attr)
        if isinstance(value, int) or isinstance(value, float):
            return self._toIntString(value)
        elif isinstance(value, bool):
            return value
        else:
<<<<<<< HEAD
            raise ValueError(f"Unknown type of value: {value}")
=======
            raise ValueError(f"Unknown type of value: {value}")
>>>>>>> 80d8989e
<|MERGE_RESOLUTION|>--- conflicted
+++ resolved
@@ -916,8 +916,4 @@
         elif isinstance(value, bool):
             return value
         else:
-<<<<<<< HEAD
-            raise ValueError(f"Unknown type of value: {value}")
-=======
-            raise ValueError(f"Unknown type of value: {value}")
->>>>>>> 80d8989e
+            raise ValueError(f"Unknown type of value: {value}")