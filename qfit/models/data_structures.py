--- conflicted
+++ resolved
@@ -856,7 +856,6 @@
         Set the value of the parameter to the initial value
         """
         self.value = self.initValue
-<<<<<<< HEAD
 
 
 class CaliTableRowParam(DispParamBase):
@@ -915,6 +914,4 @@
         """
         Set the value of the parameter to the initial value
         """
-        self.value = self.initValue
-=======
->>>>>>> 740a807e
+        self.value = self.initValue