--- conflicted
+++ resolved
@@ -986,12 +986,8 @@
     metaInfoChanged = Signal(MeasMetaInfo)
     rawXYConfigChanged = Signal(MeasRawXYConfig)
     updateStatus = Signal(Status)
-<<<<<<< HEAD
     newFigAdded = Signal(list)
-=======
-    newFigAdded = Signal(str)
     dataLoaded = Signal()
->>>>>>> a8ff20db
 
     # single data processing
     readyToPlot = Signal(PlotElement)
@@ -1014,17 +1010,12 @@
         self.checkedRawX: List[str] = []
         self.checkedRawY: List[str] = []
 
-<<<<<<< HEAD
-    # init & load data list ============================================
-    def replaceMeasData(self, measData: List[MeasDataType]):
-=======
     # init & load data list ============================================   
     def loadDataSet(self, measData: List[MeasDataType]):
         """
         Replace all the measurement data with the new data. It will emit the
         signals to update the view and proceed to the next stage.
         """
->>>>>>> a8ff20db
         self.fullData = measData
 
         # emit the signals to update the view
@@ -1038,12 +1029,9 @@
         self._clearRawXY()
         self.emitRawXYConfig()
 
-<<<<<<< HEAD
-=======
         # emit to proceed to the next stage
         self.dataLoaded.emit()
      
->>>>>>> a8ff20db
     @staticmethod
     def _rawDataFromFile(fileName) -> MeasDataType | None:
         """
