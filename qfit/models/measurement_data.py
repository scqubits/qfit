# measurement_data.py
#
# This file is part of qfit.
#
#    Copyright (c) 2020, Jens Koch
#    All rights reserved.
#
#    This source code is licensed under the BSD-style license found in the
#    LICENSE file in the root directory eof this source tree.
############################################################################

import os
from abc import abstractmethod
import numpy as np
from copy import copy, deepcopy

from typing import Dict, Tuple, Union, List, Any, Set

import skimage.morphology
import skimage.restoration
from matplotlib import colors as colors

from matplotlib.image import imread
from scipy.io import loadmat
from scipy.ndimage import gaussian_laplace
from skimage.filters import threshold_otsu
import h5py

from PySide6.QtCore import (
    QObject,
    Signal,
    Slot,
    QAbstractListModel,
    Qt,
    QModelIndex,
)
from PySide6.QtWidgets import QFileDialog, QMessageBox

from qfit.models.data_structures import (
    PlotElement, 
    MeasMetaInfo, MeasRawXYConfig,
    ImageElement, MeshgridElement,
    FilterConfig,
    Status,
)
from qfit.models.registry import Registrable, RegistryEntry
from qfit.utils.helpers import (
    OrderedDictMod,
    DictItem,
    isValid1dArray, isValid2dArray, hasIdenticalCols, hasIdenticalRows,
    makeUnique,
)

class MeasFileReader:
    def fromFile(self, fileName):
        pass

    @staticmethod
    def isLikelyLabberFile(h5File):
        """
        Heuristic inspection to determine whether the h5 file might be from Labber.
        """
        if {"Data", "Instrument config", "Settings", "Step config"}.issubset(set(h5File)):
            return True
        return False

    # @staticmethod
    # def isLikelyDatapycFile(h5File):
    #     # Heuristic inspection to determine whether the h5 file might be from qfit
    #     if "__type" in h5File.attrs.keys() and h5File.attrs["__type"] == "QfitData":
    #         return True
    #     return False


class ImageFileReader(MeasFileReader):
    def fromFile(self, fileName):
        """
        Use matplotlib to read image data from file.
        """
        _, fileStr = os.path.split(fileName)
        imageData = imread(fileName)
        
        return ImageMeasurementData(fileStr, imageData, fileName)


class GenericH5Reader(MeasFileReader):
    def fromFile(self, fileName) -> "NumericalMeasurementData":
        """
        Read numerical data from h5 file. If the file is likely to be from Labber,
        use the LabberH5Reader. Otherwise, load all of the non-scalar datasets
        from the file.
        """
        with h5py.File(fileName, "r") as h5File:
            if self.isLikelyLabberFile(h5File):
                labberReader = LabberH5Reader()
                return labberReader.fromFile(fileName)
            
            # generic h5 file, attempt to read
            dataCollection = OrderedDictMod()

            def visitor_func(name, data):
                if isinstance(data, h5py.Dataset):
                    if data.shape != ():  # ignore scalar datasets
                        if data[:].dtype in [np.float32, np.float64]:
                            dataCollection[name] = data[:]

            h5File.visititems(visitor_func)

        _, fileStr = os.path.split(fileName)

        return NumericalMeasurementData(fileStr, dataCollection, fileName)


class LabberH5Reader(MeasFileReader):
    def fromFile(self, fileName) -> "NumericalMeasurementData":
        """
        Read numerical data from Labber h5 file. The file is assumed to have
        a specific structure, with the data stored in a dataset named "Data".
        The channel names are stored in a dataset named "Channel names".
        """
        with h5py.File(fileName, "r") as h5File:
            dataEntries = ["Data"]
            dataEntries += [name + "/Data" for name in h5File if name[0:4] == "Log_"]

            dataNames = []
            dataArrays = []
            dataCollection = OrderedDictMod()

            for entry in dataEntries:
                array = h5File[entry + "/Data"][:]
                if array.ndim != 3:
                    raise Exception(
                        "Error reading data file. Appears to be a Labber file, but its structure does not"
                        "match employed heuristics."
                    )
                dataArrays.append(array)

                names = h5File[entry + "/Channel names"][:]

                if isinstance(names[0], str):
                    dataNames.append(names)
                else:
                    newNames = []
                    for infoTuple in names:
                        newNames.append(
                            str(infoTuple[0], "utf-8")
                            + " "
                            + str(infoTuple[1], "utf-8")
                        )
                        names = newNames
                        dataNames.append(newNames)

                dataCollection[names[0] + " " + entry] = array[:, 0, 0]
                dataCollection[names[1] + " " + entry] = array[0, 1, :]
                dataCollection[names[2] + " " + entry] = array[:, 2, :]
                if len(names) == 4:
                    dataCollection[names[3] + " " + entry] = array[:, 3, :]

        _, fileStr = os.path.split(fileName)
        return NumericalMeasurementData(fileStr, dataCollection, fileName)


class MatlabReader(MeasFileReader):
    def fromFile(self, fileName) -> "NumericalMeasurementData":
        """
        Read numerical data from .mat file, using scipy.io.loadmat.
        """
        dataCollection = OrderedDictMod(loadmat(fileName))
        
        _, fileStr = os.path.split(fileName)
        return NumericalMeasurementData(fileStr, dataCollection, fileName)


class CSVReader(MeasFileReader):
    def fromFile(self, fileName):
        """
        Read numerical data from .csv file, using numpy.loadtxt.
        """
        _, fileStr = os.path.split(fileName)
        return NumericalMeasurementData(
            fileStr,
            OrderedDictMod({fileName: np.loadtxt(fileName)}),
            fileName,
        )
    

class MeasurementData:
    """
    Base class for storing and manipulating measurement data. The primary 
    measurement data (zData) is expected to be a 2d or 3d float ndarray.

    Parameters
    ---------
    name: str
        name of the measurement data, usually the name of the file
    rawData: Any
        the raw data extracted from a data file

    Attributes
    ----------
    name: str
        name of the measurement data, usually the name of the file
    rawData: Any
        the raw data extracted from a data file
    zCandidates: OrderedDictMod[str, ndarray]
        A dictionary of 2d ndarrays, which may be suitable as zData candidates
    rawX: OrderedDictMod[str, ndarray]
        A dictionary of 1d ndarrays, which has the same length. They are
        multiple tuning parameters.
    rawY: OrderedDictMod[str, ndarray]
        A dictionary of 1d ndarrays, which has the same length. We require
        that rawY has only one element, which is the frequency axis.        
    """

    # candidates: all possible x, y, and z data that are compatible in shape
    zCandidates: OrderedDictMod[
        str, np.ndarray
    ] = OrderedDictMod()  # dict of 2d ndarrays
    xCandidates: OrderedDictMod[
        str, np.ndarray
    ] = OrderedDictMod()  # dict of 1d ndarrays
    yCandidates: OrderedDictMod[
        str, np.ndarray
    ] = OrderedDictMod()  # dict of 1d ndarrays
    discardedKeys: List[str] = []

    # raw data: the selected x, y, and z data, indicating the actual tuning
    # parameters and the measurement data
    _rawXNames: List[str] = []
    _rawYNames: List[str] = []

    # principal data: the z data that are used to plot and the x, y data that
    # serves as coordinates in the plot
    _principalZ: DictItem
    _principalX: DictItem     # x axis that has the largest change
    _principalY: DictItem     

    def __init__(self, figName: str, rawData, file: str):
        super().__init__()

        self.name: str = figName
        self.rawData = rawData
        self.file = file

        self._initFilters()

    def _initFilters(self):
        self._bgndSubtractX = False
        self._bgndSubtractY = False
        self._topHatFilter = False
        self._waveletFilter = False
        self._edgeFilter = False
        self._logColoring = False
        self._zMin = 0.0
        self._zMax = 100.0
        self._colorMapStr = "PuOr"   # it's a property stored in each data, but won't 
                                # be used in generatePlotElement. It's used in
                                # the mpl canvas view to set the color map of the
                                # entire canvas.

    # properties =======================================================
    @property
    def principalZ(self) -> DictItem:
        """
        Return current dataset describing the z values (measurement data) with all filters etc. applied.

        Returns
        -------
        DataItem
        """
        zData = deepcopy(self._principalZ)

        if self._bgndSubtractX:
            zData.data = self._doBgndSubtraction(zData.data, axis=1)
        if self._bgndSubtractY:
            zData.data = self._doBgndSubtraction(zData.data, axis=0)
        if self._topHatFilter:
            zData.data = self._applyTopHatFilter(zData.data)
        if self._waveletFilter:
            zData.data = self._applyWaveletFilter(zData.data)
        if self._edgeFilter:
            zData.data = gaussian_laplace(zData.data, 1.0)

        zData.data = self._clip(zData.data)

        return zData

    @property
    def principalX(self) -> DictItem:
        """
        Return current dataset describing the x-axis values, taking into account the possibility of an x-y swap.

        Returns
        -------
        ndarray, ndim=1
        """
        return self._principalX

    @property
    def principalY(self) -> DictItem:
        """
        Return current dataset describing the y-axis values, taking into account the possibility of an x-y swap.

        Returns
        -------
        ndarray, ndim=1
        """
        return self._principalY
    
    @property
    def rawXNames(self) -> List[str]:
        return self._rawXNames

    @property
    def rawYNames(self) -> List[str]:
        return self._rawYNames
    
    @property
    def rawX(self):
        return OrderedDictMod({
            key: value for key, value in self.xCandidates.items() 
            if key in self._rawXNames
        })
    
    @property
    def rawY(self):
        return OrderedDictMod({
            key: value for key, value in self.yCandidates.items()
            if key in self._rawYNames
        })
    
    @property
    def ambiguousZOrient(self) -> bool:
        """
        Return True if the zData is ambiguous in orientation, even if specifying
        the x and y axes. This can happen if the zData has the same number of
        rows and columns.
        """
        return self.principalZ.data.shape[0] == self.principalZ.data.shape[1]
    
    # manipulation =====================================================
    def __eq__(self, __value: object) -> bool:
        if not isinstance(__value, MeasurementData):
            return False

        dataAttrs = [
            "name",
            "file",
            "rawData",
            "zCandidates",
            "xCandidates",
            "yCandidates",
            "discardedKeys",
            "_rawXNames",
            "_rawYName",
            "_principalZ",
            "_principalX",
            "_principalY",
            "_bgndSubtractX",
            "_bgndSubtractY",
            "_topHatFilter",
            "_waveletFilter",
            "_edgeFilter",
            "_logColoring",
            "_zMin",
            "_zMax",
            "_colorMapStr",
        ]
        
        return all([
            getattr(self, attr) == getattr(__value, attr)
            for attr in dataAttrs]
        )
    
    def generateMetaInfo(self) -> MeasMetaInfo:
        """
        Generate the meta information of the measurement data
        """
        return MeasMetaInfo(
            name=self.name,
            file=self.file,
            shape=self._principalZ.data.shape[:2],
            xCandidateNames=self.xCandidates.keyList,
            yCandidateNames=self.yCandidates.keyList,
            zCandidateNames=self.zCandidates.keyList,
            discardedKeys=self.discardedKeys,
        )

    @abstractmethod
    def generatePlotElement(self) -> Union[ImageElement, MeshgridElement]:
        """
        Generate a plot element from the current data

        Returns
        -------
        PlotElement
        """
        ...

    def _transposeZ(self, array: np.ndarray) -> np.ndarray:
        """
        Transpose the zData array.
        """
        if array.ndim == 2:
            return array.transpose()
        elif array.ndim == 3:
            return array.transpose(1, 0, 2)
        else:
            raise ValueError("array must be 2D or 3D")
    
    def setRawXY(
        self, 
        xNames: List[str],
        yNames: List[str],
    ):
        """
        Given the names of the x axis candidates, set the raw x axis names and
        the principal x axis.
        """
        # check if the names are valid
        if not all([name in self.xCandidates.keyList for name in xNames]):
            raise ValueError("Invalid raw x axis names as not all are in "
                             "the x axis candidate list")
        if len(yNames) != 1:
            raise ValueError("Invalid raw y axis names as there must be "
                             "only one y axis")
        if yNames[0] not in self.yCandidates.keyList:
            raise ValueError("Invalid raw y axis name as it is not in the y "
                             "axis candidate list")
        if yNames[0] in xNames:
            raise ValueError("The raw x and y axis names must be different")

        self._rawXNames = xNames
        self._rawYNames = yNames

        # reset the principal x axis
        self._resetPrincipalXY()

    def setPrincipalZ(self, item: int | str):
        """
        Set the principal z dataset by the index or the name of the data.
        """
        if isinstance(item, str):
            itemIndex = self.zCandidates.keyList.index(item)
        self._principalZ = self.zCandidates.itemByIndex(itemIndex)

    def _initRawXY(self):
        """
        Initialize the raw x and y axis by the first compatible x and y axis.
        """
        self._rawXNames = self.xCandidates.keyList[:1]
        self._rawYNames = self.yCandidates.keyList[:1]

        # if rawX and rawY are the same, set rawY to the next compatible y axis.
        # It can always be done because there are pixel coordinates as the last 
        # resort
        if self._rawXNames == self._rawYNames:
            self._rawYNames = self.yCandidates.keyList[1:2]

    def _removePixelCoord(self):
        """
        Remove pixel coordinates from the x and y axis candidates. That is 
        needed when we need to swap XY and regenerate a new set of pixel
        coordinates.
        """
        self.xCandidates = OrderedDictMod({
            key: value for key, value in self.xCandidates.items()
            if not key.startswith("pixel_coord")
        })
        self.yCandidates = OrderedDictMod({
            key: value for key, value in self.yCandidates.items()
            if not key.startswith("pixel_coord")
        })
        
        # if the pixel coordinates are chosen to be the raw x and y axis,
        # reset the raw x and y axis
        reset = False
        for name in self._rawXNames:
            if name.startswith("pixel_coord"):
                reset = True
        for name in self._rawYNames:
            if name.startswith("pixel_coord"):
                reset = True
        if reset:
            self._initRawXY()
            self._resetPrincipalXY()

    def _addPixelCoord(self):
        """
        Add pixel coordinates as the last resort for x and y axis candidates.
        """
        ydim, xdim = self._principalZ.data.shape
        self.xCandidates.update({"pixel_coord_x": np.arange(xdim)})
        self.yCandidates.update({"pixel_coord_y": np.arange(ydim)})
        
    def _resetPrincipalXY(self):
        """
        The principal x axis corresponds to the x axis that has the
        largest change in the data.
        Since there should only be one y axis, the principal y axis is
        the first y axis.
        """
        if len(self.rawX) > 1:
            idx = np.argmax(
                [
                    data.max() - data.min()
                    for data in self.rawX.values()
                ]
            )
            self._principalX = self.rawX.itemByIndex(int(idx))
        else:
            self._principalX = self.rawX.itemByIndex(0)

        self._principalY = self.rawY.itemByIndex(0)

    def swapXY(self):
        """
        Swap the x and y axes and transpose the zData array.
        """
        self._removePixelCoord()

        # if the user have already selected multiple x axes, we will only
        # keep the first one, as y axis is unique
        self._rawXNames = self._rawXNames[:1]

        swappedZCandidates = {
            key: self._transposeZ(array) for key, array in self.zCandidates.items()
        }
        self.zCandidates = OrderedDictMod(swappedZCandidates)
        self._principalZ.data = self._transposeZ(self._principalZ.data)

        self.xCandidates, self.yCandidates = self.yCandidates, self.xCandidates
        self._rawXNames, self._rawYNames = self._rawYNames, self._rawXNames

        self._addPixelCoord()
        self._resetPrincipalXY()
        
    def transposeZ(self):
        """
        Transpose the zData array without swapping the x and y axes. It should 
        be used when the zData array is ambiguous in orientation - when the
        number of rows and columns are the same.
        """
        if not self.ambiguousZOrient:
            raise ValueError("The zData array is not ambiguous in orientation")
        
        self.zCandidates = OrderedDictMod({
            key: self._transposeZ(array) for key, array in self.zCandidates.items()
        })
        self._principalZ.data = self._transposeZ(self._principalZ.data)

    def rawXByPrincipalX(self, principalX: float) -> OrderedDictMod[str, float]:
        """
        Return the raw x values corresponding to the current x values.

        Parameters
        ----------
        principalX: float
            the value of the principal x axis

        Returns
        -------
        OrderedDictMod[str, float]
        """
        fraction = (principalX - self.principalX.data[0]) / (
            self.principalX.data[-1] - self.principalX.data[0]
        )
        rawX = OrderedDictMod()
        for name, data in self.rawX.items():
            rawX[name] = data[0] + fraction * (data[-1] - data[0])
        return rawX

    # filters =============================================================
    def setFilter(self, config: FilterConfig):
        """
        Set the filter configuration
        """
        self._topHatFilter = config.topHat
        self._waveletFilter = config.wavelet
        self._edgeFilter = config.edge
        self._bgndSubtractX = config.bgndX
        self._bgndSubtractY = config.bgndY
        self._logColoring = config.log
        self._zMin = config.min
        self._zMax = config.max
        self._colorMapStr = config.color

    def getFilter(self) -> FilterConfig:
        """
        Get the filter configuration
        """
        return FilterConfig(
            topHat=self._topHatFilter,
            wavelet=self._waveletFilter,
            edge=self._edgeFilter,
            bgndX=self._bgndSubtractX,
            bgndY=self._bgndSubtractY,
            log=self._logColoring,
            min=self._zMin,
            max=self._zMax,
            color = self._colorMapStr,
        )

    def currentMinMax(self, array2D: np.ndarray) -> Tuple[float, float, float, float]:
        """
        Return the clipped min max values of the current zData and the 
        unprocessed min max values.

        Returns
        -------
        Tuple[float, float, float, float]
            clipped minimum of the current zData by the range slider, 
            clipped maximum of the current zData by the range slider, 
            unprocessed minimum of the current zData, 
            unprocessed maximum of the current zData
        """
        if array2D.ndim != 2:
            raise ValueError("array must be 2D")
        
        normedMin = min(self._zMin, self._zMax) / 100
        normedMax = max(self._zMin, self._zMax) / 100

        rawZMin = array2D.min()
        rawZMax = array2D.max()
        # Choose Z value range according to the range slider values.
        zMin = rawZMin + normedMin * (rawZMax - rawZMin)
        zMax = rawZMin + normedMax * (rawZMax - rawZMin)

        return zMin, zMax, rawZMin, rawZMax

    def _doBgndSubtraction(self, array: np.ndarray, axis=0):
        """
        Subtract the background from the data and rescale the zData to the
        range of the original data.
        """
        previousMin = np.nanmin(array)
        previousMax = np.nanmax(array)
        previousRange = previousMax - previousMin

        # subtract the background
        background = np.nanmedian(array, axis=axis, keepdims=True)
        avgArray = array - background

        # rescale the data to the range of the original data
        currentMin = np.nanmin(avgArray)
        currentMax = np.nanmax(avgArray)
        currentRange = currentMax - currentMin
        if currentRange == 0:
            currentRange = previousRange = 1

        avgArray = (avgArray - currentMin) / currentRange * previousRange + previousMin

        if array.ndim == 3:
            avgArray = np.round(avgArray, 0).astype(int)

        return avgArray

    def _applyWaveletFilter(self, array: np.ndarray):
        """
        Apply the wavelet filter to the data.
        """
        return skimage.restoration.denoise_wavelet(array, rescale_sigma=True)
    
    def _applyEdgeFilter(self, array: np.ndarray):
        """
        Apply the edge filter to the data.
        """
        # Check if the data is a 3D array
        if len(array.shape) == 3:
            # Apply the filter to each color channel separately
            for i in range(array.shape[2]):
                array[:, :, i] = gaussian_laplace(array[:, :, i], 1.0)
        else:
            array = gaussian_laplace(array, 1.0)

        return array
    
    def _applyTopHatFilter(self, array: np.ndarray):
        """
        Apply the top hat filter to the data.
        """
        # Check if the array is 3D
        if len(array.shape) == 3:
            # Apply the filter to each color channel separately
            result = np.zeros_like(array)
            for i in range(array.shape[2]):
                result[:, :, i] = self._applyTopHatFilter(array[:, :, i])
            return result

        # Original function for 1D or 2D arrays
        array = array - np.mean(array)
        stdvar = np.std(array)

        histogram, bin_edges = np.histogram(
            array, bins=30, range=(-1.5 * stdvar, 1.5 * stdvar)
        )
        max_index = np.argmax(histogram)
        mid_value = (bin_edges[max_index + 1] + bin_edges[max_index]) / 2
        array = array - mid_value
        stdvar = np.std(array)
        ones = np.ones_like(array)

        return (
            np.select(
                [array > 1.5 * stdvar, array < -1.5 * stdvar, True],
                [ones, ones, 0.0 * ones],
            )
            * array
        )
    
    def _clip(self, array: np.ndarray):
        """
        Clip the data to the range of the slider and rescale the data to the
        range of the original data.
        """
        # check if the array is 3D
        if len(array.shape) == 3:
            # Apply the filter to each color channel separately
            result = np.zeros_like(array)
            for i in range(array.shape[2]):
                result[:, :, i] = self._clip(array[:, :, i])

            return np.round(result, 0).astype(int)
        
        # Original function for 1D or 2D arrays
        zMin, zMax, rawZMin, rawZMax = self.currentMinMax(array)

        # Clip the data to the range of the slider
        array = np.clip(array, zMin, zMax)

        # Rescale the data to the range of the original data
        array = (array - zMin) / (zMax - zMin) * (rawZMax - rawZMin) + rawZMin

        return array


class NumericalMeasurementData(MeasurementData):
    """
    Class for storing and manipulating measurement data. The primary 
    measurement data (zData) is expected to be a 2d float ndarray, and the
    x and y axis data are expected to be 1d float ndarrays.

    Parameters
    ---------
    rawData: list of ndarray
        list containing all 1d and 2d arrays (floats) extracted from a data file
    """

    def __init__(
        self,
        name: str,
        rawData: OrderedDictMod[str, np.ndarray],
        file: str,
    ):
        super().__init__(name, rawData, file)
        self._initXYZ()

    # properties =======================================================
    @property
    def discardedKeys(self) -> List[str]:
        """
        The keys that are discarded from the raw data
        """
        allKeys = self.rawData.keys()
        acceptedKeys = self.zCandidates.keyList + self.xCandidates.keyList + self.yCandidates.keyList
        return [
            key for key in allKeys
            if key not in acceptedKeys
        ]

    # initialization ===================================================
    @staticmethod
    def _findZCandidates(rawData: Union[OrderedDictMod, Dict]):
        """
        Find all 2d ndarrays in the rawData dict that are suitable as zData candidates. All of the zData candidates must have the same shape,
        as they reperseent the data for the same measurement, usually the 
        amplitude or phase of the signal.
        """
        zCandidates = OrderedDictMod()
        for name, theObject in rawData.items():
            if isinstance(theObject, np.ndarray) and isValid2dArray(theObject):
                if not (hasIdenticalCols(theObject) or hasIdenticalRows(theObject)):
                    zCandidates[name] = theObject

        # all zCandidates must have the same shape
        if len(set([z.shape for z in zCandidates.values()])) > 1:
            raise ValueError("zCandidates must have the same shape")
        
        # if there are no zCandidates, raise an error
        if not zCandidates:
            raise ValueError("No suitable zData candidates found")

        return zCandidates

    def _findXYCandidates(self):
        """
        By trying to match the dimensions of the zData with the x and y axis candidates,
        find the x and y axis candidates that are compatible with the zData.
        """
        # find xy candidates
        xyCandidates = OrderedDictMod()
        for name, theObject in self.rawData.items():
            if isinstance(theObject, np.ndarray):
                if isValid1dArray(theObject):
                    xyCandidates[name] = theObject.flatten()
                if isValid2dArray(theObject) and hasIdenticalRows(theObject):
                    xyCandidates[name] = theObject[0]
                if isValid2dArray(theObject) and hasIdenticalCols(theObject):
                    xyCandidates[name] = theObject[:, 0]

        # based on the shape, find the compatible x and y axis candidates
        self.xCandidates = OrderedDictMod()
        self.yCandidates = OrderedDictMod()
        ydim, xdim = self._principalZ.data.shape

        # Case 1: length of x and y axis are equal, x and y share the same
        # compatible candidates
        if ydim == xdim:
            compatibleCandidates = OrderedDictMod({
                key: value for key, value in xyCandidates.items()
                if len(value) == xdim
            })
            self.xCandidates = self.yCandidates = compatibleCandidates
        
        # Case 2: length of x and y axis are not equal, the x and y axis can 
        # be distinguished by the length of the data
        else:
            for name, data in xyCandidates.items():
                if len(data) == xdim:
                    self.xCandidates[name] = data
                if len(data) == ydim:
                    self.yCandidates[name] = data

        # finally, insert pixel coordinates as the last resort
        self._addPixelCoord()

    def _initXYZ(self):
        """
        From the raw data, find the zData, xData, and yData candidates and their compatibles.
        """
        self.zCandidates = self._findZCandidates(self.rawData)
        self._principalZ = self.zCandidates.itemByIndex(0)

        self._findXYCandidates()
        self._initRawXY()
        self._resetPrincipalXY()
    
    # plotting =========================================================
    def generatePlotElement(self) -> MeshgridElement:
        """
        Generate a plot element from the current data
        """
        zData = self.principalZ.data

        if self._logColoring:
            zMin, zMax, _, _ = self.currentMinMax(zData)
            linthresh = max(abs(zMin), abs(zMax)) / 20.0
            norm = colors.SymLogNorm(
                linthresh=linthresh,    # the range within which the plot is linear (i.e. color map is linear)
                vmin=zMin,
                vmax=zMax,  # **add_on_mpl_3_2_0
            )
        else:
            norm = None

        xData, yData = np.meshgrid(self.principalX.data, self.principalY.data)
        return MeshgridElement(
            "measurement",
            xData,
            yData,
            zData,
            norm = norm,
            rasterized = True,
            zorder = 0,
        )


class ImageMeasurementData(MeasurementData):
    """
    Class for storing and manipulating measurement data. The primary
    measurement data (zData) is expected to be a 3d float ndarray or a 2d
    float ndarray.

    Parameters
    ---------
    rawData: ndarray
        the raw data extracted from a data file, either a 2d or 3d array
    """
    rawData: np.ndarray

    def __init__(self, name: str, image: np.ndarray, file: str):
        super().__init__(name, image, file)
        self._initXYZ()

    def _initXYZ(self):
        """
        Cook up the x and y axis data from the raw data.
        """
        self.rawData = self._processRawZ(self.rawData)
        self.zCandidates = OrderedDictMod({self.name: self.rawData})
        self._principalZ = self.zCandidates.itemByIndex(0)

        # since there is no x and y axis data, we use pixel coordinates
        ydim, xdim = self._principalZ.data.shape[:2]
        self.xCandidates = OrderedDictMod(pixel_coord_1=np.arange(xdim))
        self.yCandidates = OrderedDictMod(pixel_coord_2=np.arange(ydim))
        self._addPixelCoord()
        self._initRawXY()
        self._resetPrincipalXY()

    def _processRawZ(self, zData: np.ndarray) -> np.ndarray:
        """
        Check the dimensions of the zData array and process it by
        - inversing the y axis
        """
        assert zData.ndim in [2, 3], "zData must be a 2d or 3d array"

        # inverse the y axis
        zData = np.flip(zData, axis=0)

        return zData

    def generatePlotElement(self, **kwargs) -> ImageElement:
        """
        Generate a plot element from the current data
        """
        return ImageElement(
            "measurement",
            self.principalZ.data,
            rasterized = True,
            zorder = 0,
        )


MeasDataType = Union[NumericalMeasurementData, ImageMeasurementData]



class ListModelMeta(type(QAbstractListModel), type(Registrable)):
    pass


class MeasDataSet(QAbstractListModel, Registrable, metaclass=ListModelMeta):
    """
    Model for the list of measurement data sets. It manages the addition,
    removal, and selection of measurement data sets. It also provides
    methods for manipulating the data sets, such as 
    - select Z data, a two dimension array
    - select X and Y axis, they are one-dimension-like arrays that has 
        length compatible with Z data. Note that there may be multiple X axis 
        while only one Y axis.    
    - transpose Z. It's activated when only one X axis and one Y axis are
        selected.
    - apply filters and set the z value range.

    Parameters
    ----------
    measDatas: List[MeasurementDataType]
        list of measurement data with type NumericalMeasurementData or 
        ImageMeasurementData
    """
    # data list management
    figSwitched = Signal(str)
    metaInfoChanged = Signal(MeasMetaInfo)
    rawXYConfigChanged = Signal(MeasRawXYConfig)
<<<<<<< HEAD
    updateStatus = Signal(Status)
=======
    newFigAdded = Signal(str)
>>>>>>> 42949ce4

    # single data processing
    readyToPlot = Signal(PlotElement)
    relimCanvas = Signal(np.ndarray, np.ndarray)
    updateRawXMap = Signal(dict)

    def __init__(self, parent: QObject | None = None):
        super().__init__(parent)

        self.fullData: List[MeasDataType] = []
        self._currentRow: int = 0

        self.checkedRawX: List[str] = []
        self.checkedRawY: List[str] = []

    # init & load data list ============================================   
    def replaceMeasData(self, measData: List[MeasDataType]):
        self.fullData = measData

        # emit the signals to update the view
        self.emitMetaInfo()
        self.emitReadyToPlot()
        self.emitRelimCanvas()
        self.emitRawXMap()
        self.emitFigSwitched()

        # update the raw X and Y axis names
        self._clearRawXY()
        self.emitRawXYConfig()
     
    @staticmethod
    def _rawDataFromFile(fileName) -> MeasDataType | None:
        """
        Read experimental data from file. It supports .h5, .mat, .csv, .jpg, 
        .jpeg, .png files.

        Parameters
        ----------
        fileName: str
            Name of file to be read.

        Returns
        -------
        MeasurementDataType
            The data read from the file.
        """
        _, suffix = os.path.splitext(fileName)

        if suffix.lower() in (".h5", ".hdf5"):
            reader = GenericH5Reader()
        elif suffix.lower() in (".jpg", ".jpeg", ".png"):
            reader = ImageFileReader()
        elif suffix.lower() == ".mat":
            reader = MatlabReader()
        elif suffix.lower() == ".csv":
            reader = CSVReader()
        else:
            return None
        
        try:
            data = reader.fromFile(fileName)
        except ValueError:
            # can't identify the relavant measurement data
            return None
        
        return data
    
    def _measDataFromDialog(
        self, 
        home: str | None = None,
        multiple: bool = True,
    ) -> List["MeasDataType"] | None:
        """
        Open a dialog to select a file, and then read the measurement data from 
        the file. It will keep asking for files until a valid file is selected.
        Only break the loop when the user selects a valid file or cancels the
        dialog.

        Parameters
        ----------
        home : str
            the home directory to start the dialog
        multiple : bool
            whether to allow multiple files to be selected

        Returns
        -------
        List[MeasurementDataType] | None
            The data read from the file. If the user canceled the dialog, 
            return None.
        """
        # configure the file dialog
        if home is None:
            home = os.path.expanduser("~")
        fileCategories = "Data files (*.h5 *.mat *.csv *.jpg *.jpeg *.png *.hdf5)"

        while True:
            # start a loop of asking for files, only break the loop
            # when the user selects a valid file
            if multiple:
                fileNames, _ = QFileDialog.getOpenFileNames(
                    self.parent(), "Open", home, fileCategories
                )
            else:
                fileName, _ = QFileDialog.getOpenFileName(
                    self.parent(), "Open", home, fileCategories
                )
                fileNames = [fileName]

            if not fileNames:
                # user canceled the dialog
                return None

            measurementData = []
            for fileName in fileNames:
                measData = self._rawDataFromFile(fileName)

                if measData is None:
                    msg = QMessageBox()
                    msg.setIcon(QMessageBox.Warning)
                    msg.setText("Error opening file.")
                    msg.setInformativeText(
                        "The selected file format is supported, but heuristic inspection "
                        "failed to identify suitable data inside the file."
                    )
                    msg.setWindowTitle("Error")
                    _ = msg.exec_()
                    break  # break the loop and ask for files again
                else:
                    measurementData.append(measData)

            if len(measurementData) == len(fileNames):
                break       # break the loop if all files are successfully read

        return measurementData
    
    def loadData(
        self,
        fileName: str | List[str] | None = None,
    ) -> bool:
        """
        Load the data from the file using the file name. If the file name is
        not provided, open a dialog to select a file. 

        Parameters
        ----------
        fileName: str | List[str] | None
            The name of the file to be loaded. If None, open a dialog to select
            a file. If a string or a list of strings, load the file with the 
            file names. Inside the GUI, the user always uses a dialog.

        Returns
        -------
        bool
            False if user canceled the dialog, True otherwise. 

        """
        if fileName is not None:
            if isinstance(fileName, str):
                if not os.path.isfile(fileName):
                    self.updateStatus.emit(Status(
                        statusSource = "import",
                        statusType="error",
                        message=f"File '{fileName}' does not exist.",
                    ))
                    return True     # continue opening the gui, while data is not loaded
            elif isinstance(fileName, list):
                for file in fileName:
                    if not os.path.isfile(file):
                        self.updateStatus.emit(Status(
                            statusSource = "import",
                            statusType="error",
                            message=f"File '{file}' does not exist.",
                        ))
                        return True
            else:
                self.updateStatus.emit(Status(
                    statusSource = "import",
                    statusType="error",
                    message="measurementFileName must be a string or a list of strings.",
                ))
                return True

        # read measurement files from dialog
        if fileName is None:
            measurementData = self._measDataFromDialog()
            if measurementData is None:
                # user canceled the dialog, return False to close the GUI
                return False
            
        # read measurement files from a single file name
        elif isinstance(fileName, str):
            data = self._rawDataFromFile(fileName)
            if data is None:
                self.updateStatus.emit(Status(
                    statusSource = "import",
                    statusType="error",
                    message=f"Can't load file '{fileName}'.",
                ))
                return True
            measurementData = [data]
        
        # read measurement files from a list of file names
        else:
            measurementData = []
            for file in fileName:
                measData = self._rawDataFromFile(file)
                if measData is None:
                    self.updateStatus.emit(Status(
                        statusSource = "import",
                        statusType="error",
                        message=f"Can't load file '{file}'.",
                    ))
                    return True
                measurementData.append(measData)

        # add the measurement data to the list
        self.fullData = self.fullData + measurementData

        # rename the measurement data with repeated names
        names = [measData.name for measData in self.fullData]
        uniqueNames = makeUnique(names)
        for measData, name in zip(self.fullData, uniqueNames):
            measData.name = name

        if measurementData != []:
            # if there are new data loaded, emit the signals
            self.emitMetaInfo()
            self.emitReadyToPlot()
            self.emitRelimCanvas()
            self.emitRawXMap()
            self.emitFigSwitched()

            # update the raw X and Y axis names
            self._clearRawXY()
            self.emitRawXYConfig()

        return True

    def removeDataFile(self, index: int) -> None:
        """
        Remove a data file from the list of files to be loaded.

        Parameters
        ----------
        index: int
            Index of the file to be removed.
        """
        self.fullData.pop(index)

        # if the current row is removed, set the current row to the first row
        if self._currentRow >= len(self.fullData):
            self._currentRow = 0

        self.emitMetaInfo()
        self.emitRawXYConfig()
        self.emitReadyToPlot()
        self.emitRelimCanvas()
        self.emitRawXMap()
        self.emitFigSwitched()

    # Qt view related ==================================================        
    @property
    def figNames(self) -> List[str]:
        return [data.name for data in self.fullData]
    
    @property
    def currentRow(self) -> int:
        return self._currentRow

    @property
    def currentMeasData(self) -> "MeasDataType":
        return self.fullData[self._currentRow]
    
    @property
    def currentFigName(self) -> str:
        return self.currentMeasData.name

    def data(self, index: QModelIndex, role):
        """
        The NAME & Icon of the measurement data set!
        """
        if role == Qt.DisplayRole:
            str_value = self.fullData[index.row()].name
            return str_value

    def rowCount(self, *args) -> int:
        return len(self.fullData)

    def isEmpty(self) -> bool:
        return self.fullData == []

    def flags(self, index):
        flags = super(self.__class__, self).flags(index)
        flags |= Qt.ItemIsEditable
        flags |= Qt.ItemIsSelectable
        flags |= Qt.ItemIsEnabled
        return flags
    
    @Slot()
    def insertRow(self):
        """
        Insert a new row at the end of the table.
        """
        row = self.rowCount()
        self.beginInsertRows(QModelIndex(), row, row)

        result = self.loadData()
        if not result:
            return False

        # update the current row before emitting the rowsInserted signal
        # (which will be emitted by endInsertRows)
        # self.switchFig(-1)

        self._currentRow = -1

        self.newFigAdded.emit(self.currentFigName)

        self.endInsertRows()

        return True

    @Slot(int)
    def removeRow(self, row: int):
        """
        Remove a row from the table.
        """
        if self.rowCount() == 0:
            return False
        
        # row = self.currentRow

        self.beginRemoveRows(QModelIndex(), row, row)
        self.fullData.pop(row)

        # update the current row before emitting the rowsRemoved signal
        # (which will be emitted by endRemoveRows)
        if self.rowCount() == 0:
            self._currentRow = 0
        # elif row == self.rowCount():  # now row count is 1 less than before
        #     self.switchFig(row - 1)
        # else:
        #     self.switchFig(row)

        self.endRemoveRows()

        return True

    # Raw XY management ================================================
    @classmethod
    def isSubsetExclusively(
        cls,
        checkedAxes: List[str] | Set[str],
        candidates: List[str] | Set[str],
        otherCandidates: List[str] | Set[str],
    ) -> bool:
        """
        Return True if the currently checked raw axes are exclusively 
        conpatible with the candidates (not compatible with the other axes).

        Parameters
        ----------
        checkedAxes: List[str]
            The names of the currently checked raw axes.
        candidates: List[str]
            The candidates for the corresponding axis.
        otherCandidates: List[str]
            The candidates for the other axis.

        Return 
        ------
        bool
            True if the currently checked raw axes are exclusively 
            conpatible with the candidates (not compatible with the other axes).
        """
        if len(checkedAxes) == 0:
            return False
        
        checkedSet = set(checkedAxes)
        return (
            checkedSet.issubset(candidates)
            and not checkedSet.issubset(otherCandidates)
        )

    @property
    def xCandidates(self) -> List[str]:
        """
        Get the raw X candidates from all data files. Currently, we show all
        of the X and Y axis candidates from all data files, and let the user
        select the X names. 

        Returns
        -------
        List[str]
            The candidates for raw X axis names.
        """
        if not self.fullData:
            return []
        
        candidates = [
            set(data.xCandidates.keyList + data.yCandidates.keyList) 
            for data in self.fullData
        ]
        candidates = set.intersection(*candidates)

        return list(candidates)
    
    @property
    def yCandidates(self) -> List[str]:
        """
        Get the raw Y candidates from all data files. Currently, we show all
        of the X and Y axis candidates from all data files, and let the user
        select the Y name -- the same as the X names.

        Returns
        -------
        List[str]
            The candidates for raw Y axis names -- the same as the X names.
        """
        return self.xCandidates
    
    @property
    def grayedRawX(self) -> List[str]:
        """
        Some of the raw X & raw Y configurations are not allowed, so we need to
        forbid the user to select invalid configurations by graying out some
        of the names.

        For X axes, we should gray out:
        - the names that are checked for Y axis
        - the names that are not compatible with the current selected X axis 
            names.
        """
        checkedX = set(self.checkedRawX)
        checkedY = set(self.checkedRawY)

        # we will calculate a maximum set of grayed out X axis names, which
        # may contain the names that are not in X candidates:

        # the names that are checked for Y axis
        grayedX = set(self.checkedRawY)

        for data in self.fullData:
            xCompatible = set(data.xCandidates.keyList)
            yCompatible = set(data.yCandidates.keyList)

            # the names that are not compatible with the current selected X axis
            if self.isSubsetExclusively(checkedX, xCompatible, yCompatible):
                grayedX = grayedX.union(yCompatible)

            # the names that are only compatible with the current selected Y axis
            if self.isSubsetExclusively(checkedY, yCompatible, xCompatible):
                grayedX = grayedX.union(yCompatible)

        return list(grayedX)

    @property
    def grayedRawY(self) -> List[str]:
        """
        Some of the raw X & raw Y configurations are not allowed, so we need to
        forbid the user to select invalid configurations by graying out some
        of the names.

        For Y axes, we should gray out:
        - the names that are checked for X axis
        - the rest of the names, if the user has checked a name 
        """
        checkedX = set(self.checkedRawX)

        # the names that are checked for X axis
        grayedY = set(self.checkedRawX)

        # the rest of names that are not checked for Y axis
        if len(self.checkedRawY) == 1:
            remainingCand = copy(self.yCandidates)
            remainingCand.remove(self.checkedRawY[0])
        else:
            remainingCand = []
        grayedY = grayedY.union(set(remainingCand))

        for data in self.fullData:
            xCompatible = set(data.xCandidates.keyList)
            yCompatible = set(data.yCandidates.keyList)

            # the names that are not compatible with the current selected X axis
            if self.isSubsetExclusively(checkedX, xCompatible, yCompatible):
                grayedY = grayedY.union(xCompatible)

        grayedY = grayedY.intersection(self.yCandidates)

        return list(grayedY)

    def _clearRawXY(self) -> None:
        """
        Initialize (clear) the raw X and Y axis names.
        """
        self.checkedRawX = []
        self.checkedRawY = []
        self.emitRawXYConfig()
    
    def _setRawXY(self, xNames: List[str], yNames: List[str]) -> None:
        """
        Set the raw X and Y axis names without sending any signals.

        Parameters
        ----------
        xNames: List[str]
            The raw X axis names.
        yNames: List[str]
            A one-element list of the raw Y axis name.
        """
        # the validity check should be done outside of this method
        self.checkedRawX = xNames
        self.checkedRawY = yNames

        if self._rawXYIsValid():
            for data in self.fullData:
                data.setRawXY(self.checkedRawX, self.checkedRawY)

    def _rawXYIsValid(self) -> bool:
        """
        Check if the selected raw X and Y axis names are valid. The raw X and
        Y axis names should be checked, and the user should select one X axis
        and one Y axis.

        Returns
        -------
        bool
            True if the raw X and Y axis names are valid, False otherwise.
        """
        xNames = set(self.checkedRawX)
        yNames = set(self.checkedRawY)

        # length
        if len(xNames) == 0 or len(yNames) != 1:
            return False

        # compatibility
        if not xNames.issubset(self.xCandidates):
            return False
        if not yNames.issubset(self.yCandidates):
            return False
        if len(xNames.intersection(self.grayedRawX)) > 0:
            return False
        if len(yNames.intersection(self.grayedRawY)) > 0:
            return False
        
        return True

    # Data list signals & slots ========================================
    @Slot(str)
    def switchFig(self, fig: str | int):
        """
        Switch the current measurement data by the name, and emit the
        readyToPlot, relimCanvas, and updateRawXMap signals.
        """
        if isinstance(fig, int):
            self._currentRow = fig
        else:
            for i, data in enumerate(self.fullData):
                if data.name == fig:
                    self._currentRow = i
                    break
        
        self.emitMetaInfo()
        self.emitRawXYConfig()      # update transpose button 
        self.emitReadyToPlot()
        self.emitRelimCanvas()
        self.emitRawXMap()
        self.emitFigSwitched()

    def emitMetaInfo(self):
        self.metaInfoChanged.emit(self.currentMeasData.generateMetaInfo())

    def emitFigSwitched(self):
        self.figSwitched.emit(self.currentFigName) 

    def exportRawXYConfig(self) -> MeasRawXYConfig:
        """
        Export the raw X and Y axis names to view.

        Returns
        -------
        MeasRawXYConfig
            The configuration of raw X and Y axis names, including all of the 
            candidates, selected X and Y axis names, and the names to be 
            grayed out.
        """
        return MeasRawXYConfig(
            checkedX = self.checkedRawX, 
            checkedY = self.checkedRawY,
            xCandidates = self.xCandidates,
            yCandidates = self.yCandidates,
            grayedX = self.grayedRawX,
            grayedY = self.grayedRawY,
            allowTranspose = self.currentMeasData.ambiguousZOrient,
            allowContinue = self._rawXYIsValid() and len(self.fullData) > 0,
        )
    
    @Slot()
    def storeRawXYConfig(self, rawXYConfig: MeasRawXYConfig) -> None:
        """
        Store the raw X and Y axis names from view. There are a few cases
        to consider:
        - If the user has checked a name for X (Y), and this axis is actually
            corresponding Y axis in some data, swap the X and Y axis names for
            those data files and transpose Z.
        """
        # swap the X and Y axis names if necessary
        # note that it will re-init the stored raw XY info 
        checkedX = rawXYConfig.checkedX
        checkedY = rawXYConfig.checkedY
        for data in self.fullData:
            swap = False
            if self.isSubsetExclusively(
                checkedX, 
                data.yCandidates.keyList, 
                data.xCandidates.keyList
            ):
                swap = True
            if self.isSubsetExclusively(
                checkedY, 
                data.xCandidates.keyList, 
                data.yCandidates.keyList
            ):
                swap = True 
            
            if swap:
                data.swapXY()
                if data is self.currentMeasData:
                    self.emitMetaInfo()
        
        # store the raw X and Y axis names
        self._setRawXY(checkedX, checkedY)

        # gray out the X and Y axis names
        self.emitRawXYConfig()

        if self._rawXYIsValid():
            # update view
            self.emitReadyToPlot()
            self.emitRelimCanvas()
            self.emitRawXMap()
        else:
            # some warning message?
            pass 

    def emitRawXYConfig(self):
        self.rawXYConfigChanged.emit(self.exportRawXYConfig())

    # Single data signal & slots =======================================
    def emitReadyToPlot(self):
        """
        Emit the readyToPlot signal with the current plotting element.
        """
        self.readyToPlot.emit(self.currentMeasData.generatePlotElement())
    
    def emitRelimCanvas(self):
        """
        Emit the relimCanvas signal with the current x and y axis data,
        which will be used to relim the canvas, set x snap values.
        """
        self.relimCanvas.emit(
            self.currentMeasData.principalX.data,
            self.currentMeasData.principalY.data,
        )

    def emitRawXMap(self):
        """
        Emit the updateRawXMap signal with the raw x values corresponding
        to the current x values.
        """
        self.updateRawXMap.emit({
            data.name: data.rawXByPrincipalX for data in self.fullData
        })

    @Slot(FilterConfig)
    def storeFilter(self, filterConfig: FilterConfig):
        """
        Store the filter configuration, and emit the readyToPlot signal.
        """
        self.currentMeasData.setFilter(filterConfig)
        self.emitReadyToPlot()

    def exportFilter(self) -> FilterConfig:
        """
        Export the filter configuration to view.

        Returns
        -------
        FilterConfig
            The filter configuration.
        """
        return self.currentMeasData.getFilter()

    @Slot(int)
    def storePrincipalZ(self, itemIndex: int):
        """
        Set the current measurement data, and emit the readyToPlot signal, 
        and relimCanvas signal.
        """
        self.currentMeasData.setPrincipalZ(itemIndex)
        self.emitReadyToPlot()
        self.emitRelimCanvas()

    @Slot()
    def swapXY(self):
        """
        Swap the x and y axes, and emit the readyToPlot, relimCanvas, and
        updateRawXMap signals.
        """
        self.currentMeasData.swapXY()
        self.emitReadyToPlot()
        self.emitRelimCanvas()
        self.emitRawXMap()

    @Slot()
    def transposeZ(self):
        """
        Transpose the z axis, and emit the readyToPlot signal.
        """
        self.currentMeasData.transposeZ()
        self.emitReadyToPlot()
        self.emitRelimCanvas()
        self.emitRawXMap()

    # registry =========================================================
    attrToRegister = [
        "_currentRow",
        "checkedRawX",
        "checkedRawY",
    ]

    def registerAll(
        self,
    ) -> Dict[str, RegistryEntry]:
        """
        Register all of the measurement data.
        """
        registryDict = {}
        for attr in self.attrToRegister:
            entry = self._toRegistryEntry(attr)
            registryDict[entry.name] = entry

        # full measurement data
        def dataSetter(value):
            self.fullData = value
            self.emitMetaInfo()
            self.emitRawXYConfig()
            self.emitReadyToPlot()
            self.emitRelimCanvas()
            self.emitRawXMap()

        return registryDict | {
            "measDataSet.data": RegistryEntry(
                name="measDataSet.data",
                quantity_type="r+",
                getter=lambda: self.fullData,
                setter=dataSetter,
            ),
        }<|MERGE_RESOLUTION|>--- conflicted
+++ resolved
@@ -963,11 +963,8 @@
     figSwitched = Signal(str)
     metaInfoChanged = Signal(MeasMetaInfo)
     rawXYConfigChanged = Signal(MeasRawXYConfig)
-<<<<<<< HEAD
     updateStatus = Signal(Status)
-=======
     newFigAdded = Signal(str)
->>>>>>> 42949ce4
 
     # single data processing
     readyToPlot = Signal(PlotElement)
