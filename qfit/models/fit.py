--- conflicted
+++ resolved
@@ -9,14 +9,7 @@
 
 from qfit.utils.wrapped_optimizer import Optimization, OptTraj
 from qfit.models.extracted_data import AllExtractedData
-<<<<<<< HEAD
-
-# from qfit.models.calibration_data import CalibrationData
-from qfit.models.quantum_model_parameters import ParamSet, CaliParamModel
-=======
-from qfit.models.calibration_data import CalibrationData
-from qfit.models.quantum_model_parameters import HSParamModel
->>>>>>> 7eed3315
+from qfit.models.quantum_model_parameters import HSParamModel, CaliParamModel
 from qfit.models.data_structures import QMFitParam
 from qfit.models.status import StatusModel
 
@@ -51,36 +44,6 @@
     def _costFunction(
         self,
         paramDict: Dict[str, float],
-<<<<<<< HEAD
-        parameterSet: ParamSet,
-        MSE: Callable,
-        extractedData: AllExtractedData,
-        sweepParameterSet: ParamSet,
-        calibrationData: CaliParamModel,
-    ):
-        """
-        A wrapper for the target function, which takes a dictionary of parameters and
-        returns the square root of the MSE.
-        """
-        parameterSet.loadAttrDict(paramDict, "value")
-        return np.sqrt(
-            MSE(
-                parameterSet,
-                sweepParameterSet,
-                calibrationData,
-                extractedData,
-            )
-        )
-
-    def setupOptimization(
-        self,
-        parameterSet: ParamSet,
-        MSE: Callable,
-        extractedData: AllExtractedData,
-        sweepParameterSet: ParamSet,
-        calibrationData: CaliParamModel,
-        result: StatusModel,
-=======
     ) -> float:
         
         # use the parameter dictionary to update the parameter set
@@ -98,7 +61,6 @@
     
     def setupOptimization(
         self,
->>>>>>> 7eed3315
     ) -> bool:
         # generate the fixed parameters and free parameter ranges
         fixed_params = {}
@@ -136,20 +98,8 @@
             self.opt = Optimization(
                 fixed_params,
                 free_param_ranges,
-<<<<<<< HEAD
-                self._targetFunctionWrapper,
-                target_kwargs={
-                    "parameterSet": parameterSet,
-                    "MSE": MSE,
-                    "extractedData": extractedData,
-                    "sweepParameterSet": sweepParameterSet,
-                    "calibrationData": CaliParamModel,
-                },
-                optimizer=self.optimizer(),
-=======
                 self._costFunction,
                 optimizer=self.optimizer,
->>>>>>> 7eed3315
                 opt_options={
                     "disp": False,
                     "tol": self.tol,
