--- conflicted
+++ resolved
@@ -556,11 +556,7 @@
             )
             self.updateStatus.emit(status)
             return
-<<<<<<< HEAD
-
-=======
         
->>>>>>> 59f79496
         if self._paramHitBound(result):
             status = Status(
                 statusSource="fit",
