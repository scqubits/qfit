--- conflicted
+++ resolved
@@ -93,18 +93,7 @@
         # so it only need to be connected once.
         self.swapXYButton.clicked.connect(self.swapXY)
 
-<<<<<<< HEAD
         # previously in dynamicalInit
-=======
-    def dynamicalInit(
-        self, 
-        measurementData: "MeasDataSet",
-        # quantumModel: "QuantumModel",
-    ):
-        self.measurementData = measurementData
-        # self.quantumModel = quantumModel
-
->>>>>>> 069b2336
         self.measPlotSettingConnects()
         self.measDataComboBoxesInit()
         # self.uiXYZComboBoxesConnects()
