--- conflicted
+++ resolved
@@ -379,8 +379,8 @@
             return
         if event.xdata is None or event.ydata is None:
             return
-<<<<<<< HEAD
-
+
+        # process the data
         xName = self.measurementData.currentMeasData.currentX.name
         yName = self.measurementData.currentMeasData.currentY.name
         xyDict = OrderedDictMod(
@@ -388,37 +388,16 @@
                 xName: event.xdata,
                 yName: event.ydata,
             }
-        )
+        )  # needed by extracted data
         rawX = self.measurementData.currentMeasData.rawXByCurrentX(event.xdata)
-
-        # calibration mode
-        if self.dataDestination in ["CALI_X", "CALI_Y"]:
-            if self.dataDestination[-1] == "X":
-                data = rawX
-            else:
-                data = {self.measurementData.currentMeasData.currentY.name: event.ydata}
-
-            # model: update the calibration data
-            self.calibrationModel.processSelectedPtFromPlot(
-                data=data, figName=self.measurementData.currentMeasData.name
-            )
-=======
-        
-        # process the data
-        xName = self.measurementData.currentMeasData.currentX.name
-        yName = self.measurementData.currentMeasData.currentY.name
-        xyDict = OrderedDictMod({
-            xName: event.xdata,
-            yName: event.ydata,
-        })      # needed by extracted data
-        rawX = self.measurementData.currentMeasData.rawXByCurrentX(event.xdata)
-        rawXYDict = rawX | xyDict       # needed by calibration data
-        
+        rawXYDict = rawX | xyDict  # needed by calibration data
+
         # calibration mode
         if self.dataDestination in ["CALI_X", "CALI_Y"]:
             # model: update the calibration data
-            self.calibrationModel.processSelectedPtFromPlot(data=rawXYDict, figName="dummy")
->>>>>>> 12406a59
+            self.calibrationModel.processSelectedPtFromPlot(
+                data=rawXYDict, figName=self.measurementData.currentMeasData.name
+            )
 
             # the above will then trigger the update the view:
             # turn off highlighting, set value, etc
