import numpy as np

from numpy import ndarray

from typing import overload
import copy

import scqubits as scq
from scqubits.core.hilbert_space import HilbertSpace
from scqubits.core.param_sweep import ParameterSweep
from scqubits.core.qubit_base import QuantumSystem

from typing import Dict, List, Tuple, Union, Callable
from typing_extensions import Literal

from qfit.models.parameter_settings import ParameterType

from qfit.models.quantum_model_parameters import (
    QuantumModelParameter,
    QuantumModelSliderParameter,
    QuantumModelParameterSet,
)
from qfit.models.numerical_spectrum_data import SpectrumData
from qfit.models.calibration_data import CalibrationData
from qfit.models.extracted_data import AllExtractedData

from qfit.models.parameter_settings import QSYS_PARAM_NAMES, DEFAULT_PARAM_MINMAX


# for test only
# ------------------------------------------------------------------------------
def test_hilbert_space():
    resonator = scq.Oscillator(
        E_osc=6.0, l_osc=1.0, truncated_dim=4, id_str="resonator"
    )

    fluxonium = scq.Fluxonium(
        EJ=5.0, EC=1, EL=0.1, flux=0.0, cutoff=100, truncated_dim=5, id_str="fluxonium"
    )

    hilbertspace = scq.HilbertSpace([resonator, fluxonium])

    hilbertspace.add_interaction(
        g=0.01,
        op1=resonator.n_operator,
        op2=fluxonium.n_operator,
        add_hc=False,
        id_str="res-qubit",
    )

    return hilbertspace


def test_param_sweep(hilbertspace, bias=0.0, scale=1.0) -> ParameterSweep:
    # bias serves as a calibration parameter
    def update_hilbertspace(x):
        hilbertspace["fluxonium"].flux = x * scale + bias

    sweep = ParameterSweep(
        hilbertspace=hilbertspace,
        paramvals_by_name={"x": np.linspace(-bias / scale, (1 - bias) / scale, 21)},
        update_hilbertspace=update_hilbertspace,
    )
    return sweep


# ------------------------------------------------------------------------------


class QuantumModel:
    """
    Class for handling the HilbertSpace object, including: (1) identifying parameters in each subsystem of the Hamiltonian
    and coupling coefficients of the interaction terms, (2) receiving updated values of parameters and coupling coefficients
    from the UI and reflect changes in the HilbertSpace object, (3) generating a ParameterSweep object, (4) compute the relevant
    transition spectrum.

    Parameters
    ----------
    hilbertspace: HilbertSpace
    """

    def __init__(
        self,
        hilbertspace: HilbertSpace,
    ):
        self.hilbertspace: HilbertSpace = hilbertspace

    def setupPlotUICallbacks(self):
        """
        Obtain information from plot option UI including:
        * plot options
        * ...
        """

        # for test only
        # ------------------------------------------------------------------------------
        self.subsystem_names_to_plot = lambda *args: "fluxonium"
        self.initial_state_str = lambda *args: "0,0"
        self.final_state_str = lambda *args: ""

        # ------------------------------------------------------------------------------

    def setupAutorunCallbacks(
        self,
        autorun_callback: Callable,
    ):
        """
        Obtain information from autorun UI including
        """
        # set autorun callback
        self.autorun_callback = autorun_callback

    def subsystems_to_plot(self):
        subsys_names = self.subsystem_names_to_plot()

        if isinstance(subsys_names, str):
            return self.hilbertspace.subsys_by_id_str(subsys_names)

        elif isinstance(subsys_names, list):
            return [self.hilbertspace.subsys_by_id_str(name) for name in subsys_names]

        else:
            raise TypeError(
                f"subsystem_names_to_plot() should give a string or a list of strings, not {type(subsys_names)}."
            )

    @staticmethod
    def _state_str_2_label(state_str: str):
        # convert string to state label

        # empty string means None
        if state_str == "":
            return None

        # comma separated string means tuple
        if "," in state_str:
            label_str = state_str.split(",")
            return tuple(int(x) for x in label_str if x != "")  # delete '' in the tuple

        # otherwise, try to interpret it as an integer
        try:
            return int(state_str)
        except ValueError:
            return None

    def initial_state(self):
        return self._state_str_2_label(self.initial_state_str())

    def final_state(self):
        return self._state_str_2_label(self.final_state_str())

    # @overload
    # def generateParameterSets(
    #     self,
    #     included_parameter_type: List[ParameterType],
    # ) -> QuantumModelParameterSet:
    #     ...

    # @overload
    # def generateParameterSets(
    #     self,
    #     excluded_parameter_type: List[ParameterType],
    # ) -> QuantumModelParameterSet:
    #     ...

    def addParametersToParameterSet(
        self,
        parameter_set: QuantumModelParameterSet,
        parameter_usage: Literal["slider", "sweep", "fit"],
        included_parameter_type: Union[List[ParameterType], None] = None,
        excluded_parameter_type: Union[List[ParameterType], None] = None,
    ) -> None:
        """
        Add parameters to a QuantumModelParameterSet object for the HilbertSpace object
        for parameters that are supposed to be adjusted by using sliders or by using parameter sweeps.
        User may optionally specify parameter types that are excluded/included.

        Parameters:
        -----------
        parameter_set: QuantumModelParameterSet
            A QuantumModelParameterSet object that stores the parameters in the HilbertSpace object.
        parameter_type: Literal["slider", "sweep", "fit"]
            The type of the parameter.
        included_parameter_type: List[ParameterType]
            A list of parameter types that are included in the returned parameter set.
        excluded_parameter_type: List[ParameterType]
            A list of parameter types that are excluded in the returned parameter set.
        """
        # only one of the included_parameter_type or excluded_parameter_type can be specified
        if included_parameter_type is not None and excluded_parameter_type is not None:
            raise ValueError(
                "Only one of included_parameter_type or excluded_parameter_type can be specified."
            )
        # first, obtain all the parameters in the subsystems of the HilbertSpace object
        subsystems = self.hilbertspace.subsystem_list
        for subsystem in subsystems:
            # obtain the parameter names in the subsystem
            # first identify the type of the subsystem
            subsystem_type = subsystem.__class__
            # then get the parameters in the subsystem
            parameters = QSYS_PARAM_NAMES[subsystem_type]
            # add the parameter names to the parameter set
            # parameters is a dictionary with parameter types as keys and lists of parameter names as values
            for parameter_type, parameter_names in parameters.items():
                # check if the parameter type is included or excluded
                if (
                    (included_parameter_type is not None)
                    and (parameter_type not in included_parameter_type)
                ) or (
                    (excluded_parameter_type is not None)
                    and (parameter_type in excluded_parameter_type)
                ):
                    continue
                for parameter_name in parameter_names:
                    if parameter_usage == "slider":
                        parameter_set.addParameter(
                            name=parameter_name,
                            parent_system=subsystem,
                            param_type=parameter_type,
                            **DEFAULT_PARAM_MINMAX[parameter_type],
                        )
                    elif (parameter_usage == "sweep") or (parameter_usage == "fit"):
                        parameter_set.addParameter(
                            name=parameter_name,
                            parent_system=subsystem,
                            param_type=parameter_type,
                            value=0,  # TODO: change this value later
                        )
        # then add interaction strengths to the parameter set
        if (
            (included_parameter_type is not None)
            and ("interaction_strength" not in included_parameter_type)
        ) or (
            (excluded_parameter_type is not None)
            and ("interaction_strength" in excluded_parameter_type)
        ):
            pass
        else:
            interactions = self.hilbertspace.interaction_list
            for interaction_term_index in range(len(interactions)):
                if parameter_usage == "slider":
                    parameter_set.addParameter(
                        name=f"g{interaction_term_index+1}",
                        parent_system=self.hilbertspace,
                        param_type="interaction_strength",
                        **DEFAULT_PARAM_MINMAX["interaction_strength"],
                    )
                elif (parameter_usage == "sweep") or (parameter_usage == "fit"):
                    parameter_set.addParameter(
                        name=f"g{interaction_term_index+1}",
                        parent_system=self.hilbertspace,
                        param_type="interaction_strength",
                        value=0,
                    )

    # TODO: in future implement this function (for multiple ng and flux case)
    # @staticmethod
    # def _map1D(x: float, coeffs, biases) -> Tuple[QuantumModelParameter, ...]:
    #     """
    #     The actual swept parameters (flux, ng, ...) are linearly related to the value of
    #     the x axis of the transition plot. This funcition serves as a map between the two.
    #     """
    #     return

    def _generateXcoordinateListForMarkedPoints(
        self, extracted_data: AllExtractedData
    ) -> np.ndarray:
        """
        Generate a list of parameter values for parameter sweeps from the extracted data;
        the extracted data contains the x coordinate of the two-tone spectroscopy plot.

        Parameters
        ----------
        extracted_data: AllExtractedData
            The extracted data from the two-tone spectroscopy experiment.

        Returns
        -------
        np.ndarray
        """
        # obtain the x-axis coordinate of the extracted data; since the x-coordinates of the
        # sample points are fixed by the first set of the data, we extract the x-coordinates
        # from the first set of the data
        x_coordinates = extracted_data.allDataSorted(applyCalibration=False)[0][:, 0]
        return x_coordinates

    def _generateXcoordinateListForPrefit(
        self, extracted_data: AllExtractedData
    ) -> np.ndarray:
        """
        Generate a list of x coordinates for the prefit. The x coordinates are
        currently made of (1) a uniformly distributed list of x coordinates in
        between the min and max of the x-coordinates of the extracted data, and
        (2) the x-coordinates of the extracted data.
        """
        # obtain the x-axis coordinate of the extracted data; since the x-coordinates of the
        # sample points are fixed by the first set of the data, we extract the x-coordinates
        # from the first set of the data
        x_coordinates_from_data = extracted_data.allDataSorted(applyCalibration=False)[
            0
        ][:, 0]
        # generate a list of x coordinates for the prefit
        x_coordinates_uniform = np.linspace(
            min(x_coordinates_from_data), max(x_coordinates_from_data), 20
        )[1:-1]
        x_coordinates_all = np.concatenate(
            [x_coordinates_from_data, x_coordinates_uniform]
        )

        return np.sort(x_coordinates_all)

    @staticmethod
<<<<<<< HEAD
    def _setCalibrationFunction(
=======
    def setCalibrationFunction(
>>>>>>> f0ca9ed4
        parameter: QuantumModelParameter, calibration_data: CalibrationData
    ) -> None:
        """
        Set the calibration function for a parameter. By now, the calibration function is
        obtained from the calibrateDataset function in the CalibrationData object. Only one
        ng or flux is assumed in the model.

        Parameters
        ----------
        parameter: QuantumModelParameter
            The parameter to be calibrated.
        calibration_func: Callable
            The calibration function.
        """
        # TODO generalize this function to multiple ng and flux case in future
        # notice that the `calibrateDataset` function below takes
        parameter.calibration_func = lambda x: calibration_data.calibrateDataPoint(
            [x, 0]
        )[0]

<<<<<<< HEAD
    def _generateParameterSweep(
=======
    def generateParameterSweep(
>>>>>>> f0ca9ed4
        self,
        x_coordinate_list: ndarray,
        sweep_parameter_set: QuantumModelParameterSet,
    ) -> ParameterSweep:
        """
        Generate a ParameterSweep object from the HilbertSpace object.

        Parameters
        ----------
        x_coordinate_list: ndarray
            The x coordinate of the transition plot.
        sweep_parameter_set: QuantumModelParameterSet
            A QuantumModelParameterSet object that stores the parameters in the HilbertSpace object.
            All the parameters in the parameter set must have the calibration_func attribute.

        Returns
        -------
        A ParameterSweep object.
        """
        # set paramvals_by_name
        paramvals_by_name = {"x-coordinate": x_coordinate_list}
        # set subsys_update_info
        subsys_update_info = {"x-coordinate": list(sweep_parameter_set.keys())}
        # set update_hilbertspace
        update_hilbertspace = self._update_hilbertspace_for_ParameterSweep(
            sweep_parameter_set
        )
        param_sweep = ParameterSweep(
            hilbertspace=self.hilbertspace,
            paramvals_by_name=paramvals_by_name,
            update_hilbertspace=update_hilbertspace,
            evals_count=20,  # change this later to connect to the number from the view
            subsys_update_info=subsys_update_info,
            autorun=False,  # TODO set to false by default later
            num_cpus=1,  # change this later to connect to the number from the view
        )
        return param_sweep

    def _updateQuantumModelParameter(
        self, parameter: Union[QuantumModelParameter, QuantumModelSliderParameter]
    ) -> None:
        """
        Update HilbertSpace object with a parameter.

        Parameters
        ----------
        parameter: Union[QuantumModelParameter, QuantumModelSliderParameter]
        """
        parameter.setParameterForParent()
        # TODO: for future, phi grid min/max would need special care here

    def _updateQuantumModelFromParameterSet(
        self, parameter_set: QuantumModelParameterSet
    ) -> None:
        """
        Update HilbertSpace object with a set of parameters in QuantumModelParameterSet.

        Parameters
        ----------
        parameter: Union[QuantumModelParameter, QuantumModelSliderParameter]
        """
        for parameters in parameter_set.values():
            for parameter in parameters.values():
                self._updateQuantumModelParameter(parameter)

<<<<<<< HEAD
    def onParameterChange(
        self,
        parameter_set: QuantumModelParameterSet,
=======
    def onSliderParameterChange(
        self,
        slider_parameter_set: QuantumModelParameterSet,
>>>>>>> f0ca9ed4
        sweep_parameter_set: QuantumModelParameterSet,
        spectrum_data: SpectrumData,
        calibration_data: CalibrationData,
        extracted_data: AllExtractedData,
    ) -> None:
        """
        It is connected to the signal emitted by the UI when the user changes the slider
        of a parameter. It receives a QuantumModelParameterSet object and updates the
        the HilbertSpace object. If auto run is on, it will also compute the spectrum.

        Parameters
        ----------
<<<<<<< HEAD
        parameter_set: QuantumModelParameterSet
=======
        slider_parameter_set: QuantumModelParameterSet
>>>>>>> f0ca9ed4
            A QuantumModelParameterSet object that stores the parameters in the HilbertSpace object,
            which are controlled by sliders.
        sweep_parameter_set: QuantumModelParameterSet
            A QuantumModelParameterSet object that stores the parameters in the HilbertSpace object,
            which are subject to changes in the parameter sweep.
        spectrum_data: SpectrumData
            The SpectrumData object that stores the spectrum data.
        calibration_data: CalibrationData
            The CalibrationData object that stores the calibration data.
        extracted_data: AllExtractedData
            The extracted data from the two-tone spectroscopy experiment.
        """
        # update the HilbertSpace object with the slider parameter
<<<<<<< HEAD
        self._updateQuantumModelFromParameterSet(parameter_set)
=======
        self._updateQuantumModelFromParameterSet(slider_parameter_set)
>>>>>>> f0ca9ed4

        # set calibration function for the parameters in the sweep parameter set
        for parameters in sweep_parameter_set.values():
            for parameter in parameters.values():
<<<<<<< HEAD
                self._setCalibrationFunction(parameter, calibration_data)

        # generate parameter sweep
        self.sweep = self._generateParameterSweep(
=======
                self.setCalibrationFunction(parameter, calibration_data)

        # generate parameter sweep
        self.sweep = self.generateParameterSweep(
>>>>>>> f0ca9ed4
            self._generateXcoordinateListForPrefit(extracted_data), sweep_parameter_set
        )

        if self.autorun_callback():
            self.onButtonRunClicked(spectrum_data)

    def onButtonRunClicked(self, spectrum_data: SpectrumData):
        """
<<<<<<< HEAD
        It is connected to the signal emitted by the UI when the user clicks the run button
        for the prefit stage. It runs the parameter sweep and then generate the plots.
        """
        self.sweep.run()
=======
        It is connected to the signal emitted by the UI when the user clicks the run button.
        It runs the parameter sweep.
        """
        self.sweep.run()

        # # for test only
        # # ------------------------------------------------------------------------------
        # self.sweep = test_param_sweep(self.hilbertspace, bias=0.0, scale=0.01)
>>>>>>> f0ca9ed4

        try:
            subsys = self.subsystems_to_plot()
        except ValueError:
            return

        specdata_for_highlighting = self.sweep.transitions(
            subsystems=subsys,
            initial=self.initial_state(),
            final=self.final_state(),
            # sidebands=sidebands,
            # photon_number=photon_number,
            make_positive=True,
            as_specdata=True,
        )

        # TODO: scale with calibration data

        # substract the ground state energy
        overall_specdata = copy.deepcopy(self.sweep[(slice(None),)].dressed_specdata)
        overall_specdata.energy_table -= specdata_for_highlighting.subtract

        spectrum_data.update(
            overall_specdata,
            specdata_for_highlighting,
        )
        # ------------------------------------------------------------------------------

        # mse calculation

        # update spectrum_data
        # do not need call spectrum_data.canvasPlot(). It is done in the mainwindow with
        # another connection
        # print(self._generateXcoordinateList(extracted_data=extracted_data))

    def _update_hilbertspace_for_ParameterSweep(
        self,
        sweptParameterSet: QuantumModelParameterSet,
    ) -> None:
        """
        Update the HilbertSpace object with the values of parameters and coupling coefficients
        received from the UI when the sweep is running. This method returns a callable for
        `update_hilbertspace` that is passed to the ParameterSweep object.
        """

        # update parameters according to the x-coordinate
        def update_hilbertspace(x) -> None:
            for parameters in sweptParameterSet.values():
                for parameter in parameters.values():
                    parameter.value = parameter.calibration_func(x)
                    parameter.setParameterForParent()
<<<<<<< HEAD

        return update_hilbertspace

    def _computeSpectrum(self) -> None:
        """
        Compute the transition spectrum from the ParameterSweep object and send data to
        the spectrum model.
        """
=======
>>>>>>> f0ca9ed4

        return update_hilbertspace

    def calculateMSE(self, extracted_data: AllExtractedData) -> float:
        """
        Calculate the mean square error between the extracted data and the simulated data
        from the parameter sweep. Currently, the MSE is calculated from the transition
        spectrum of the self.sweep attribute (i.e. the ParameterSweep object is stored in
        the controller). This method is supposed to be called after running the parameter
        sweep.

        Parameters
        ----------
        extracted_data: AllExtractedData
            The extracted data from the two-tone spectroscopy experiment.

        Returns
        -------
        float
            The mean square error.
        """
        # Steps:
        # 1. obtain tags from the extracted data for each data point
        # 2. according to the tags, fetch the corresponding frequency from the transition data
        # 3. if no transition can be found with the tag, find out the closest transition from the
        #    transition calculation
        # 4. calculate the MSE
        pass<|MERGE_RESOLUTION|>--- conflicted
+++ resolved
@@ -310,11 +310,7 @@
         return np.sort(x_coordinates_all)
 
     @staticmethod
-<<<<<<< HEAD
     def _setCalibrationFunction(
-=======
-    def setCalibrationFunction(
->>>>>>> f0ca9ed4
         parameter: QuantumModelParameter, calibration_data: CalibrationData
     ) -> None:
         """
@@ -335,11 +331,7 @@
             [x, 0]
         )[0]
 
-<<<<<<< HEAD
     def _generateParameterSweep(
-=======
-    def generateParameterSweep(
->>>>>>> f0ca9ed4
         self,
         x_coordinate_list: ndarray,
         sweep_parameter_set: QuantumModelParameterSet,
@@ -405,15 +397,9 @@
             for parameter in parameters.values():
                 self._updateQuantumModelParameter(parameter)
 
-<<<<<<< HEAD
-    def onParameterChange(
-        self,
-        parameter_set: QuantumModelParameterSet,
-=======
     def onSliderParameterChange(
         self,
         slider_parameter_set: QuantumModelParameterSet,
->>>>>>> f0ca9ed4
         sweep_parameter_set: QuantumModelParameterSet,
         spectrum_data: SpectrumData,
         calibration_data: CalibrationData,
@@ -426,11 +412,7 @@
 
         Parameters
         ----------
-<<<<<<< HEAD
-        parameter_set: QuantumModelParameterSet
-=======
         slider_parameter_set: QuantumModelParameterSet
->>>>>>> f0ca9ed4
             A QuantumModelParameterSet object that stores the parameters in the HilbertSpace object,
             which are controlled by sliders.
         sweep_parameter_set: QuantumModelParameterSet
@@ -443,50 +425,57 @@
         extracted_data: AllExtractedData
             The extracted data from the two-tone spectroscopy experiment.
         """
-        # update the HilbertSpace object with the slider parameter
-<<<<<<< HEAD
-        self._updateQuantumModelFromParameterSet(parameter_set)
-=======
-        self._updateQuantumModelFromParameterSet(slider_parameter_set)
->>>>>>> f0ca9ed4
-
         # set calibration function for the parameters in the sweep parameter set
+        # TODO consider moving this part (update calibration function) to somewhere else
         for parameters in sweep_parameter_set.values():
             for parameter in parameters.values():
-<<<<<<< HEAD
                 self._setCalibrationFunction(parameter, calibration_data)
 
+        # update the HilbertSpace object and generate parameter sweep
+        self.onParameterChange(
+            update_parameter_set=slider_parameter_set,
+            sweep_parameter_set=sweep_parameter_set,
+            x_coordinate_list=self._generateXcoordinateListForPrefit(extracted_data),
+        )
+
+        # if autorun, perform the rest of the steps (compute spectrum, plot, calculate MSE)
+        if self.autorun_callback():
+            self.onButtonRunClicked(spectrum_data)
+
+    def onParameterChange(
+        self,
+        update_parameter_set: QuantumModelParameterSet,
+        sweep_parameter_set: QuantumModelParameterSet,
+        x_coordinate_list: ndarray,
+    ) -> None:
+        """
+        Perform parameter change from a parameter set and generate `self.sweep` attribute.
+
+        Parameters
+        ----------
+        update_parameter_set: QuantumModelParameterSet
+            A QuantumModelParameterSet object that stores the parameters in the HilbertSpace object,
+            which are updated (but not swept).
+        sweep_parameter_set: QuantumModelParameterSet
+            A QuantumModelParameterSet object that stores the parameters in the HilbertSpace object,
+            which are subject to changes in the parameter sweep. Parameters in this set must have
+            the updated calibration_func attribute.
+        x_coordinate_list: ndarray
+            The x coordinates of the sweep.
+        """
+        # update the HilbertSpace object with the slider parameter
+        self._updateQuantumModelFromParameterSet(update_parameter_set)
         # generate parameter sweep
         self.sweep = self._generateParameterSweep(
-=======
-                self.setCalibrationFunction(parameter, calibration_data)
-
-        # generate parameter sweep
-        self.sweep = self.generateParameterSweep(
->>>>>>> f0ca9ed4
-            self._generateXcoordinateListForPrefit(extracted_data), sweep_parameter_set
-        )
-
-        if self.autorun_callback():
-            self.onButtonRunClicked(spectrum_data)
+            x_coordinate_list=x_coordinate_list, sweep_parameter_set=sweep_parameter_set
+        )
 
     def onButtonRunClicked(self, spectrum_data: SpectrumData):
         """
-<<<<<<< HEAD
         It is connected to the signal emitted by the UI when the user clicks the run button
         for the prefit stage. It runs the parameter sweep and then generate the plots.
         """
         self.sweep.run()
-=======
-        It is connected to the signal emitted by the UI when the user clicks the run button.
-        It runs the parameter sweep.
-        """
-        self.sweep.run()
-
-        # # for test only
-        # # ------------------------------------------------------------------------------
-        # self.sweep = test_param_sweep(self.hilbertspace, bias=0.0, scale=0.01)
->>>>>>> f0ca9ed4
 
         try:
             subsys = self.subsystems_to_plot()
@@ -538,7 +527,6 @@
                 for parameter in parameters.values():
                     parameter.value = parameter.calibration_func(x)
                     parameter.setParameterForParent()
-<<<<<<< HEAD
 
         return update_hilbertspace
 
@@ -547,10 +535,8 @@
         Compute the transition spectrum from the ParameterSweep object and send data to
         the spectrum model.
         """
-=======
->>>>>>> f0ca9ed4
-
-        return update_hilbertspace
+
+        pass
 
     def calculateMSE(self, extracted_data: AllExtractedData) -> float:
         """
