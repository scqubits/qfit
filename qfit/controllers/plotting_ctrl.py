--- conflicted
+++ resolved
@@ -200,11 +200,7 @@
         """
         self.measComboBoxes["z"].activated.connect(self.zDataUpdate)
 
-<<<<<<< HEAD
         self.measData.figSwitched.connect(self.switchFig)
-=======
-        self.measurementData.figSwitched.connect(self.switchFig)
->>>>>>> c0de031a
 
         # self.measComboBoxes["x"].activated.connect(self.xAxisUpdate)
         # self.measComboBoxes["y"].activated.connect(self.yAxisUpdate)
@@ -239,23 +235,13 @@
     # def yAxisUpdate(self, itemIndex: int):
     #     self.measurementData.setCurrentY(itemIndex)
 
-<<<<<<< HEAD
     @Slot(np.ndarray, np.ndarray)
     def relimCanvas(self, xData: np.ndarray, yData: np.ndarray):
-=======
-    def updateMeasData(self, measData: List[MeasurementDataType]):
->>>>>>> c0de031a
         """
         Update the axes limits of the canvas based on the x and y data.
         """
-<<<<<<< HEAD
         self.mplCanvas.relim(xData, yData)
         self.setXYAxes(self.measData.currentMeasData)
-=======
-        self.measurementData.replaceMeasData(measData)
-        self.zComboBoxReload()
-        self.setXYAxes(self.measurementData.currentMeasData)
->>>>>>> c0de031a
 
     @Slot(str)
     def switchFig(self, figName: str):
@@ -268,11 +254,7 @@
         the only exception.
         """
         self.zComboBoxReload()
-<<<<<<< HEAD
         # self.setXYAxes(self.measData.currentMeasData)  # will be called when relimCanvas  
-=======
-        self.setXYAxes(self.measurementData.currentMeasData)
->>>>>>> c0de031a
 
     @Slot()
     def swapXY(self):
@@ -346,13 +328,9 @@
 
         # when need to show the calibrated data
         # x calibration
-<<<<<<< HEAD
-        currentSweepParam = self.XCaliFuncDict[self.measData.currentMeasData.name]
-=======
         currentSweepParam = self.XCaliFuncDict[
-            self.measurementData.currentMeasData.name
+            self.measData.currentMeasData.name
         ]
->>>>>>> c0de031a
 
         currentSweepParam.setByRawX({key: rng[0] for key, rng in rawXLim.items()})
         mappedXLeft = currentSweepParam.getFlattenedAttrDict("value")
@@ -393,13 +371,8 @@
 
         # model: update the calibration data
         self.calibrationModel.processSelectedPtFromPlot(
-<<<<<<< HEAD
                 data=rawXYDict, figName=self.measData.currentMeasData.name
             )
-=======
-            data=rawXYDict, figName=self.measurementData.currentMeasData.name
-        )
->>>>>>> c0de031a
         # the above will then trigger the update the view:
         # turn off highlighting, set value, etc
 
