--- conflicted
+++ resolved
@@ -164,8 +164,6 @@
   {
    "cell_type": "code",
    "execution_count": 4,
-<<<<<<< HEAD
-=======
    "metadata": {},
    "outputs": [],
    "source": [
@@ -178,20 +176,13 @@
   {
    "cell_type": "code",
    "execution_count": 5,
->>>>>>> ec1a073f
    "metadata": {},
    "outputs": [
     {
      "name": "stdout",
      "output_type": "stream",
      "text": [
-<<<<<<< HEAD
-      "UserWarning: Attempting to set identical low and high ylims makes transformation singular; automatically expanding.\n",
-      " /Users/pacosynthesis/Desktop/ScienceTech/Research/Superconducting_qubit_NU/qfit/qfit/qfit/widgets/mpl_canvas.py: 568UserWarning: Attempting to set identical low and high ylims makes transformation singular; automatically expanding.\n",
-      " /Users/pacosynthesis/Desktop/ScienceTech/Research/Superconducting_qubit_NU/qfit/qfit/qfit/widgets/mpl_canvas.py: 654"
-=======
       "[-0.19266055 -0.04444444] [1.02293578 1.01010101] (1044.0, 530.0)\n"
->>>>>>> ec1a073f
      ]
     }
    ],
