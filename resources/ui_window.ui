--- conflicted
+++ resolved
@@ -13,13 +13,8 @@
    <rect>
     <x>0</x>
     <y>0</y>
-<<<<<<< HEAD
-    <width>1293</width>
-    <height>781</height>
-=======
     <width>1334</width>
     <height>802</height>
->>>>>>> 42949ce4
    </rect>
   </property>
   <property name="sizePolicy">
@@ -2256,11 +2251,7 @@
                    <x>0</x>
                    <y>0</y>
                    <width>439</width>
-<<<<<<< HEAD
-                   <height>167</height>
-=======
                    <height>168</height>
->>>>>>> 42949ce4
                   </rect>
                  </property>
                  <layout class="QVBoxLayout" name="verticalLayout_5"/>
@@ -4967,11 +4958,7 @@
                    <x>0</x>
                    <y>0</y>
                    <width>441</width>
-<<<<<<< HEAD
-                   <height>471</height>
-=======
                    <height>468</height>
->>>>>>> 42949ce4
                   </rect>
                  </property>
                  <layout class="QVBoxLayout" name="verticalLayout_4">
