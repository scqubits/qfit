/scratch/
/docs/build/
<<<<<<< HEAD

/qfit/.idea/

# Danyang's unwanted files
.DS_Store
*.pyc
/danyang_tests
=======
/qfit/.idea/
>>>>>>> cc4bc61e
<|MERGE_RESOLUTION|>--- conflicted
+++ resolved
@@ -1,13 +1,3 @@
 /scratch/
 /docs/build/
-<<<<<<< HEAD
-
-/qfit/.idea/
-
-# Danyang's unwanted files
-.DS_Store
-*.pyc
-/danyang_tests
-=======
-/qfit/.idea/
->>>>>>> cc4bc61e
+/qfit/.idea/